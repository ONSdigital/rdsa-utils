--- conflicted
+++ resolved
@@ -861,7 +861,6 @@
         )
 
 
-<<<<<<< HEAD
 class TestConvertStrucColToColumns:
     """Tests for the convert_struc_col_to_columns function."""
 
@@ -949,7 +948,8 @@
                 ('b', 9, 8, 7, 6),
             ]),
         )
-=======
+
+
 class TestCutLineage:
     """Tests for cut_lineage function."""
 
@@ -1059,5 +1059,4 @@
         assert (
             spark.conf.get('spark.ui.enabled') == 'false'
         ), 'Extra configurations should be applied.'
-        spark.stop()
->>>>>>> 653d18c5
+        spark.stop()