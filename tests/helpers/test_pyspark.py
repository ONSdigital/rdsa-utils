"""Tests for spark_helpers module."""

from unittest.mock import MagicMock

import pytest
from chispa import assert_df_equality
from pyspark.sql import DataFrame as SparkDF
from pyspark.sql import types as T

from rdsa_utils.helpers.pyspark import *
from rdsa_utils.helpers.pyspark import _convert_to_spark_col
from rdsa_utils.test_utils import *
from tests.conftest import (
    Case,
    create_dataframe,
    parametrize_cases,
    to_date,
    to_datetime,
)


@to_spark_col
def input_funct(s1: str):
    """Spark col function to use as test input."""
    return s1


@to_spark_col(exclude="s1")
def input_funct_with_exclude(s1: str):
    """Spark col function with exclude parameter to use as test input."""
    return s1


class TestSetDfColumnsNullable:
    """Tests for the set_df_columns_nullable function."""

    def test_expected(self, create_spark_df):
        """Test expected functionality."""
        input_schema = T.StructType(
            [
                T.StructField("code", T.StringType(), True),
                T.StructField("shop", T.StringType(), True),
                T.StructField("collection_date", T.DateType(), True),
                T.StructField("values", T.IntegerType(), False),
            ],
        )
        input_df = create_spark_df(
            [
                (input_schema),
                ("banana", "shop_1", to_datetime("2022-11-01"), 20),
                ("banana", "shop_1", to_datetime("2022-11-08"), 21),
                ("oranges", "shop_1", to_datetime("2022-12-01"), 22),
                ("oranges", "shop_1", to_datetime("2022-12-08"), 23),
            ],
        )

        column_list = ["code", "shop", "collection_date"]
        nullable = False
        actual = set_df_columns_nullable(
            df=input_df,
            column_list=column_list,
            nullable=nullable,
        )

        output_schema = T.StructType(
            [
                T.StructField("code", T.StringType(), False),
                T.StructField("shop", T.StringType(), False),
                T.StructField("collection_date", T.DateType(), False),
                T.StructField("values", T.IntegerType(), False),
            ],
        )
        expected = create_spark_df(
            [
                (output_schema),
                ("banana", "shop_1", to_datetime("2022-11-01"), 20),
                ("banana", "shop_1", to_datetime("2022-11-08"), 21),
                ("oranges", "shop_1", to_datetime("2022-12-01"), 22),
                ("oranges", "shop_1", to_datetime("2022-12-08"), 23),
            ],
        )

        assert_df_equality(actual, expected)


class TestMelt:
    """Tests for melt function."""

    @parametrize_cases(
        Case(
            label="id_vars=[col1]_value_vars=[col2, col3]",
            id_vars=["col1"],
            value_vars=["col2", "col3"],
            expected=create_dataframe(
                [
                    ("col1", "variable", "value"),
                    (1, "col2", 2),
                    (1, "col3", 3),
                    (5, "col2", 6),
                    (5, "col3", 7),
                    (9, "col2", 10),
                    (9, "col3", 11),
                ],
            ),
        ),
        Case(
            label="id_vars=[col1, col2]_value_vars=[col3, col4]",
            id_vars=["col1", "col2"],
            value_vars=["col3", "col4"],
            expected=create_dataframe(
                [
                    ("col1", "col2", "variable", "value"),
                    (1, 2, "col3", 3),
                    (1, 2, "col4", 4),
                    (5, 6, "col3", 7),
                    (5, 6, "col4", 8),
                    (9, 10, "col3", 11),
                    (9, 10, "col4", 12),
                ],
            ),
        ),
    )
    def test_expected(self, to_spark, id_vars, value_vars, expected):
        """Test expected functionality."""
        input_data = to_spark(
            [[1, 2, 3, 4], [5, 6, 7, 8], [9, 10, 11, 12]],
            ["col1", "col2", "col3", "col4"],
        )
        actual = melt(df=input_data, id_vars=id_vars, value_vars=value_vars)
        assert_df_equality(actual, to_spark(expected), ignore_nullable=True)


class TestToSparkCol:
    """Test the decorator func to_spark_col and its helper _convert_to_spark_col."""

    def test_string_positive_case(self, spark_session):
        """Test string input converts as expected."""
        string_input = "i_am_string_therefore_i_am_?1234!"
        assert isinstance(_convert_to_spark_col(string_input), SparkCol)

    def test_funct_positive_case(self):
        """Test function input converts as expected."""
        funct_input = input_funct("cheese")
        assert isinstance(_convert_to_spark_col(funct_input), SparkCol)

    def test_funct_negative_case(self):
        """Test function input with exclude parameters does not convert."""
        assert isinstance(input_funct_with_exclude("cheese"), str)

    @parametrize_cases(
        Case(
            label="null",
            func_input=None,
        ),
        Case(
            label="number",
            func_input=67,
        ),
        Case(
            label="bool",
            func_input=True,
        ),
        Case(
            label="decimal",
            func_input=7.68574,
        ),
        Case(
            label="list",
            func_input=["car", "van"],
        ),
        Case(
            label="tuple",
            func_input=(10, "green", "bottles"),
        ),
        Case(
            label="dict",
            func_input={"ace": "spades", "queen": "hearts"},
        ),
        Case(
            label="float",
            func_input=float("nan"),
        ),
    )
    def test_value_errors_raised(self, func_input):
        """Test value errors raised for convert_to_spark_col."""
        with pytest.raises(ValueError):
            _convert_to_spark_col(func_input)


@pytest.mark.skip(reason="Already tested above as part of TestToSparkCol.")
class TestConvertToSparkCol:
    """Tests for _convert_to_spark_col function."""

    def test_expected(self):
        """Test expected functionality."""
        pass


class TestToList:
    """Tests for to_list function."""

    def test_expected_one_column(self, to_spark):
        """Test expected functionality for one column."""
        input_data = to_spark(["banana", "banana"], "string").toDF("code")
        assert to_list(input_data) == ["banana", "banana"]

    def test_expected_two_columns(self, create_spark_df):
        """Test expected functionality for two columns."""
        input_data = create_spark_df(
            [
                ("code", "values"),
                ("banana", 22),
                ("banana", 23),
            ],
        )
        assert to_list(input_data) == [["banana", 22], ["banana", 23]]


class TestMapColumnNames:
    """Tests for map_column_names function."""

    def test_map_column_names(self, create_spark_df):
        """Test column names are mapped to given values."""
        input_df = create_spark_df(
            [
                ("col_A", "col_B", "col_Y", "col_D", "col_Z"),
                ("aaa", "bbb", "ccc", "ddd", "eee"),
            ],
        )

        actual = map_column_names(
            input_df,
            {"col_Y": "col_C", "col_Z": "col_E"},
        )

        expected = create_spark_df(
            [
                ("col_A", "col_B", "col_C", "col_D", "col_E"),
                ("aaa", "bbb", "ccc", "ddd", "eee"),
            ],
        )

        assert_df_equality(actual, expected)


@pytest.mark.skip(reason="test not required")
class TestTransform:
    """Tests for transform function."""

    def test_expected(self):
        """Test expected functionality."""
        pass


class TestIsDfEmpty:
    """Test whether spark df contains any records."""

    def test_non_empty_df(self, create_spark_df):
        """Test whether spark df contains any records."""
        non_empty_df = create_spark_df(
            [
                ("col_a", "col_b"),
                ("aaa", "bbb"),
            ],
        )

        assert is_df_empty(non_empty_df) is False

    def test_empty_df(self, create_spark_df):
        """Test whether spark df contains any records."""
        empty_df = create_spark_df(
            [
                ("col_a", "col_b"),
                ("aaa", "bbb"),
            ],
        ).filter(
            F.col("col_a") == "bbb",
        )  # Drop rows.

        assert is_df_empty(empty_df) is True


class TestUnpackListCol:
    """Tests for the unpack_list_col function."""

    @parametrize_cases(
        Case(
            label="one_item_in_list",
            input_df=(
                [
                    ("col_1", "to_unpack"),
                    ("cheese", ["cheddar"]),
                ]
            ),
            expected=(
                [
                    ("col_1", "to_unpack"),
                    ("cheese", "cheddar"),
                ]
            ),
        ),
        Case(
            label="multiple_items_in_list",
            input_df=(
                [
                    ("col_1", "to_unpack"),
                    ("cheese", ["cheddar", "brie", "gorgonzola"]),
                ]
            ),
            expected=(
                [
                    ("col_1", "to_unpack"),
                    ("cheese", "cheddar"),
                    ("cheese", "brie"),
                    ("cheese", "gorgonzola"),
                ]
            ),
        ),
        Case(
            label="empty_string",
            input_df=(
                [
                    ("col_1", "to_unpack"),
                    ("cheese", ["cheddar", ""]),
                ]
            ),
            expected=(
                [
                    ("col_1", "to_unpack"),
                    ("cheese", "cheddar"),
                    ("cheese", ""),
                ]
            ),
        ),
    )
    def test_expected(self, create_spark_df, input_df, expected):
        """Test expected functionality."""
        expected = create_spark_df(expected)

        actual = unpack_list_col(
            create_spark_df(input_df),
            list_col="to_unpack",
            unpacked_col="to_unpack",
        )

        assert_df_equality(actual, expected)


class TestCreateColnameToValueMap:
    """Tests for the create_colname_to_value_map function."""

    def test_collects_columns_to_mapping_when_schemas_are_consistent(
        self,
        create_spark_df,
    ):
        """Collects to a mapping of colname to value for each column in the list."""
        input_df = create_spark_df(
            [
                ("item", "available"),
                ("bacon", "yes"),
                ("toast", "yes"),
                ("egg", "no"),
            ],
        )

        actual = input_df.withColumn(
            "menu",
            create_colname_to_value_map(["item", "available"]),
        )

        expected = create_spark_df(
            [
                ("item", "available", "menu"),
                ("bacon", "yes", {"item": "bacon", "available": "yes"}),
                ("toast", "yes", {"item": "toast", "available": "yes"}),
                ("egg", "no", {"item": "egg", "available": "no"}),
            ],
        )

        assert_df_equality(actual, expected, ignore_nullable=True)

    def test_coerces_number_types_to_string_when_collecting_to_map(
        self,
        create_spark_df,
    ):
        """Coerce to string as MapType requires consistent schema."""
        input_df = create_spark_df(
            [
                ("item", "cost"),
                ("bacon", 2.0),
                ("toast", 0.5),
                ("egg", 1.0),
            ],
        )

        actual = input_df.withColumn(
            "menu",
            create_colname_to_value_map(["item", "cost"]),
        )

        expected = create_spark_df(
            [
                ("item", "cost", "menu"),
                ("bacon", 2.0, {"item": "bacon", "cost": "2.0"}),
                ("toast", 0.5, {"item": "toast", "cost": "0.5"}),
                ("egg", 1.0, {"item": "egg", "cost": "1.0"}),
            ],
        )

        assert_df_equality(actual, expected, ignore_nullable=True)


class TestGetWindowSpec:
    """Tests for get_window_spec function."""

    @parametrize_cases(
        Case(
            label="partition_cols_and_order_cols",
            partition_cols=["code"],
            order_cols=["collection_date"],
            expected=(
                [
                    ("code", "shop", "collection_date", "values", "test"),
                    ("oranges", "shop_1", to_datetime("2022-12-01"), 22, 22),
                    ("oranges", "shop_1", to_datetime("2022-12-08"), 23, 45),
                    ("banana", "shop_1", to_datetime("2022-11-01"), 20, 20),
                    ("banana", "shop_1", to_datetime("2022-11-08"), 21, 41),
                ]
            ),
        ),
        Case(
            label="partition_cols",
            partition_cols=["code"],
            order_cols=None,
            expected=(
                [
                    ("code", "shop", "collection_date", "values", "test"),
                    ("oranges", "shop_1", to_datetime("2022-12-01"), 22, 45),
                    ("oranges", "shop_1", to_datetime("2022-12-08"), 23, 45),
                    ("banana", "shop_1", to_datetime("2022-11-01"), 20, 41),
                    ("banana", "shop_1", to_datetime("2022-11-08"), 21, 41),
                ]
            ),
        ),
        Case(
            label="order_cols",
            partition_cols=None,
            order_cols=["collection_date"],
            expected=(
                [
                    ("code", "shop", "collection_date", "values", "test"),
                    ("banana", "shop_1", to_datetime("2022-11-01"), 20, 20),
                    ("banana", "shop_1", to_datetime("2022-11-08"), 21, 41),
                    ("oranges", "shop_1", to_datetime("2022-12-01"), 22, 63),
                    ("oranges", "shop_1", to_datetime("2022-12-08"), 23, 86),
                ]
            ),
        ),
        Case(
            label="no_1rgs",
            partition_cols=None,
            order_cols=None,
            expected=(
                [
                    ("code", "shop", "collection_date", "values", "test"),
                    ("oranges", "shop_1", to_datetime("2022-12-01"), 22, 86),
                    ("oranges", "shop_1", to_datetime("2022-12-08"), 23, 86),
                    ("banana", "shop_1", to_datetime("2022-11-01"), 20, 86),
                    ("banana", "shop_1", to_datetime("2022-11-08"), 21, 86),
                ]
            ),
        ),
    )
    def test_expected(self, create_spark_df, expected, partition_cols, order_cols):
        """Test expected functionality."""
        input_data = create_spark_df(
            [
                ("code", "shop", "collection_date", "values"),
                ("banana", "shop_1", to_datetime("2022-11-01"), 20),
                ("banana", "shop_1", to_datetime("2022-11-08"), 21),
                ("oranges", "shop_1", to_datetime("2022-12-01"), 22),
                ("oranges", "shop_1", to_datetime("2022-12-08"), 23),
            ],
        )
        window_spec = get_window_spec(
            partition_cols=partition_cols,
            order_cols=order_cols,
        )
        assert_df_equality(
            input_data.withColumn("test", F.sum("values").over(window_spec)),
            create_spark_df(expected),
            ignore_row_order=True,
        )


class TestRankNumeric:
    """Tests for the rank_numeric function."""

    @parametrize_cases(
        Case(
            label="rank_desc",
            input_df=[
                ("group", "area", "expenditure"),
                ("a", "b", 60),
                ("a", "b", 36),
                ("a", "c", 11),
            ],
            expected=[
                ("group", "area", "expenditure", "rank"),
                ("a", "b", 60, 1),
                ("a", "b", 36, 2),
                ("a", "c", 11, 1),
            ],
            group=["group", "area"],
            ascending=False,
        ),
        Case(
            label="rank_ascend",
            input_df=[
                ("group", "area", "expenditure"),
                ("a", "b", 60),
                ("a", "b", 36),
                ("a", "c", 11),
            ],
            expected=[
                ("group", "area", "expenditure", "rank"),
                ("a", "b", 60, 2),
                ("a", "b", 36, 1),
                ("a", "c", 11, 1),
            ],
            group=["group", "area"],
            ascending=True,
        ),
        Case(
            label="rank_desc_same_expenditure",
            input_df=[
                ("group", "area", "expenditure"),
                ("a", "b", 60),
                ("a", "c", 60),
            ],
            expected=[
                ("group", "area", "expenditure", "rank"),
                ("a", "b", 60, 1),
                ("a", "c", 60, 2),
            ],
            group="group",
            ascending=False,
        ),
        Case(
            label="rank_ascend_same_expenditure",
            input_df=[
                ("group", "area", "expenditure"),
                ("a", "b", 60),
                ("a", "c", 60),
            ],
            expected=[
                ("group", "area", "expenditure", "rank"),
                ("a", "b", 60, 1),
                ("a", "c", 60, 2),
            ],
            group="group",
            ascending=True,
        ),
    )
    def test_expected(self, create_spark_df, input_df, expected, group, ascending):
        """Test the numeric column ranked as expected."""
        input_df = create_spark_df(input_df)
        expected = create_spark_df(expected)

        actual = input_df.withColumn(
            "rank",
            rank_numeric("expenditure", group, ascending),
        )

        assert_df_equality(
            actual,
            expected.withColumn("rank", F.col("rank").astype("int")),
            ignore_row_order=True,
            ignore_nullable=True,
        )

    def test_value_errors_raised(self):
        """Test value errors raised for rank_numeric."""
        with pytest.raises(ValueError):
            rank_numeric(["expenditure"], "group", False)


class TestCalcMedianPrice:
    """Tests for calc_median_price function."""

    def test_calc_median_price(self, create_spark_df):
        """Test the median is calculated per grouping level."""
        groups = ["group", "other_group"]

        input_df = create_spark_df(
            (
                [
                    ("period", "group", "other_group", "price"),
                    (to_date("2021-01-01"), "group_1", "other_group_1", 1.0),
                    (to_date("2021-01-07"), "group_1", "other_group_1", 1.0),
                    (to_date("2021-01-01"), "group_2", "other_group_2", 5.0),
                    (to_date("2021-01-07"), "group_2", "other_group_2", 5.0),
                    (to_date("2021-01-14"), "group_2", "other_group_2", 5.1),
                    (to_date("2021-01-01"), "group_3", "other_group_3", 2.3),
                ]
            ),
        )

        expected = create_spark_df(
            (
                [
                    ("period", "group", "other_group", "price", "median"),
                    (to_date("2021-01-01"), "group_1", "other_group_1", 1.0, 1.0),
                    (to_date("2021-01-07"), "group_1", "other_group_1", 1.0, 1.0),
                    (to_date("2021-01-01"), "group_2", "other_group_2", 5.0, 5.0),
                    (to_date("2021-01-07"), "group_2", "other_group_2", 5.0, 5.0),
                    (to_date("2021-01-14"), "group_2", "other_group_2", 5.1, 5.0),
                    (to_date("2021-01-01"), "group_3", "other_group_3", 2.3, 2.3),
                ]
            ),
        )

        actual = input_df.withColumn("median", calc_median_price(groups, "price"))

        assert_df_equality(actual, expected, ignore_row_order=True)


class TestConvertColsToStructCol:
    """Tests for the convert_cols_to_struct_col function.

    Note, to define the schema for struct type columns in a dataframe we need
    to explicitly define the schema fully which results in a slightly more
    unusual definition of the expected dataframe in these tests.
    """

    @pytest.fixture()
    def input_df_fixture(self, create_spark_df) -> SparkDF:
        """Provide a basic spark dataframe."""
        return create_spark_df(
            [
                ("column_a", "column_b", "column_c"),
                ("AA1", "BB1", "CC1"),
                ("AA2", "BB2", "CC2"),
            ],
        )

    @parametrize_cases(
        Case(
            label="convert_single_column",
            input_df=pytest.lazy_fixture("input_df_fixture"),
            struct_cols=["column_c"],
            struct_col_name="struct_column",
            expected_schema=T.StructType(
                [
                    T.StructField("column_a", T.StringType(), True),
                    T.StructField("column_b", T.StringType(), True),
                    T.StructField(
                        "struct_column",
                        T.StructType(
                            [
                                T.StructField("column_c", T.StringType(), True),
                            ],
                        ),
                        True,
                    ),
                ],
            ),
            expected_data=(
                ("AA1", "BB1", ("CC1",)),
                ("AA2", "BB2", ("CC2",)),
            ),
        ),
        Case(
            label="convert_multiple_columns",
            input_df=pytest.lazy_fixture("input_df_fixture"),
            struct_cols=["column_b", "column_c"],
            struct_col_name="struct_column",
            expected_schema=T.StructType(
                [
                    T.StructField("column_a", T.StringType(), True),
                    T.StructField(
                        "struct_column",
                        T.StructType(
                            [
                                T.StructField("column_b", T.StringType(), True),
                                T.StructField("column_c", T.StringType(), True),
                            ],
                        ),
                        True,
                    ),
                ],
            ),
            expected_data=(
                ("AA1", ("BB1", "CC1")),
                ("AA2", ("BB2", "CC2")),
            ),
        ),
    )
    def test_expected_with_struct_cols(
        self,
        create_spark_df,
        input_df,
        struct_cols,
        struct_col_name,
        expected_schema,
        expected_data,
    ):
        """Test expected functionality when creating struct col from existing columns."""
        expected = create_spark_df([(expected_schema), *expected_data])
        result = convert_cols_to_struct_col(
            df=input_df,
            struct_cols=struct_cols,
            struct_col_name=struct_col_name,
        )
        assert_df_equality(
            result,
            expected,
            ignore_column_order=True,
            ignore_nullable=True,
        )

    @parametrize_cases(
        Case(
            label="default_no_struct_col_args",
            input_df=pytest.lazy_fixture("input_df_fixture"),
            struct_cols=None,
            struct_col_name="struct_column",
            no_struct_col_type=T.BooleanType(),
            no_struct_col_value=None,
            expected_schema=T.StructType(
                [
                    T.StructField("column_a", T.StringType(), True),
                    T.StructField("column_b", T.StringType(), True),
                    T.StructField("column_c", T.StringType(), True),
                    T.StructField(
                        "struct_column",
                        T.StructType(
                            [
                                T.StructField(
                                    "no_struct_column",
                                    T.BooleanType(),
                                    True,
                                ),
                            ],
                        ),
                        True,
                    ),
                ],
            ),
            expected_data=(
                ("AA1", "BB1", "CC1", (None,)),
                ("AA2", "BB2", "CC2", (None,)),
            ),
        ),
        Case(
            label="type_is_string",
            input_df=pytest.lazy_fixture("input_df_fixture"),
            struct_cols=None,
            struct_col_name="struct_column",
            no_struct_col_type=T.StringType(),
            no_struct_col_value="missing",
            expected_schema=T.StructType(
                [
                    T.StructField("column_a", T.StringType(), True),
                    T.StructField("column_b", T.StringType(), True),
                    T.StructField("column_c", T.StringType(), True),
                    T.StructField(
                        "struct_column",
                        T.StructType(
                            [
                                T.StructField("no_struct_column", T.StringType(), True),
                            ],
                        ),
                        True,
                    ),
                ],
            ),
            expected_data=(
                ("AA1", "BB1", "CC1", ("missing",)),
                ("AA2", "BB2", "CC2", ("missing",)),
            ),
        ),
    )
    def test_expected_no_struct_cols(
        self,
        create_spark_df,
        input_df,
        struct_cols,
        struct_col_name,
        no_struct_col_type,
        no_struct_col_value,
        expected_schema,
        expected_data,
    ):
        """Test expected functionality when no  cols being used to create new struct cols."""
        expected = create_spark_df([(expected_schema), *expected_data])
        result = convert_cols_to_struct_col(
            df=input_df,
            struct_cols=struct_cols,
            struct_col_name=struct_col_name,
            no_struct_col_type=no_struct_col_type,
            no_struct_col_value=no_struct_col_value,
        )
        assert_df_equality(
            result,
            expected,
            ignore_column_order=True,
            ignore_nullable=True,
        )

    def test_raises_value_error(self, input_df_fixture):
        """Test ValueError raised when specified struct_cols are not present in input_df."""
        with pytest.raises(ValueError):
            convert_cols_to_struct_col(
                df=input_df_fixture,
                struct_cols=["column_c", "column_ch"],
                struct_col_name="struct_col",
            )


class TestSelectFirstObsAppearingInGroup:
    """Tests for the select_first_obs_appearing_in_group function."""

    @parametrize_cases(
        Case(
            label="earliest_date",
            ascending=True,
            expected_data=[
                ("group", "week_start_date", "price"),
                ("a", to_datetime("2022-05-20"), 5),
                ("b", to_datetime("2022-04-02"), 1),
            ],
        ),
        Case(
            label="latest_date",
            ascending=False,
            expected_data=[
                ("group", "week_start_date", "price"),
                ("a", to_datetime("2022-05-22"), 7),
                ("b", to_datetime("2022-04-07"), 3),
            ],
        ),
    )
    def test_expected(self, create_spark_df, ascending, expected_data):
        """Test expected outputs."""
        input_df = create_spark_df(
            [
                ("group", "week_start_date", "price"),
                ("a", to_datetime("2022-05-20"), 5),
                ("a", to_datetime("2022-05-21"), 6),
                ("a", to_datetime("2022-05-22"), 7),
                ("b", to_datetime("2022-04-02"), 1),
                ("b", to_datetime("2022-04-06"), 2),
                ("b", to_datetime("2022-04-07"), 3),
            ],
        )
        expected = create_spark_df(expected_data)

        actual = select_first_obs_appearing_in_group(
            df=input_df,
            group=["group"],
            date_col="week_start_date",
            ascending=ascending,
        )

        assert_df_equality(
            actual,
            expected,
        )


class TestConvertStrucColToColumns:
    """Tests for the convert_struc_col_to_columns function."""

    @parametrize_cases(
        Case(
            label="no_struct_type_columns",
            input_df=[
                ("string_col", "num1_col", "num2_col"),
                ("a", 1, 2),
                ("b", 9, 8),
            ],
            expected=[
                ("string_col", "num1_col", "num2_col"),
                ("a", 1, 2),
                ("b", 9, 8),
            ],
        ),
        Case(
            label="one_struct_type_column",
            input_df=[
                ("string_col", "struct_col"),
                ("a", (1, 2)),
                ("b", (9, 8)),
            ],
            expected=[
                ("string_col", "_1", "_2"),
                ("a", 1, 2),
                ("b", 9, 8),
            ],
        ),
        Case(
            label="many_struct_type_columns",
            input_df=[
                ("string_col", "struct1_col", "struct2_col"),
                ("a", (1, 2), (3, 4)),
                ("b", (9, 8), (7, 6)),
            ],
            expected=[
                ("string_col", "_1", "_2", "_1", "_2"),
                ("a", 1, 2, 3, 4),
                ("b", 9, 8, 7, 6),
            ],
        ),
        Case(
            label="nested_struct_type_column",
            input_df=[
                ("string_col", "struct_col"),
                ("a", ((1, 2), (3, 4))),
                ("b", ((9, 8), (7, 6))),
            ],
            expected=[
                ("string_col", "_1", "_2"),
                ("a", (1, 2), (3, 4)),
                ("b", (9, 8), (7, 6)),
            ],
        ),
    )
    def test_method(self, create_spark_df, input_df, expected):
        """Test expected functionality.

        Note it is non-trivial to implement column names within the struct
        being defined, so left out, these then default to `_n` where n is the
        ordered position in the struct for the column.
        """
        actual = convert_struc_col_to_columns(df=create_spark_df(input_df))

        assert_df_equality(actual, create_spark_df(expected))

    def test_convert_nested_structs(self, create_spark_df):
        """Test expected functionality for recursive flattening."""
        actual = convert_struc_col_to_columns(
            df=create_spark_df(
                [
                    ("string_col", "struct_col"),
                    ("a", ((1, 2), (3, 4))),
                    ("b", ((9, 8), (7, 6))),
                ],
            ),
            convert_nested_structs=True,
        )

        assert_df_equality(
            actual,
            create_spark_df(
                [
                    ("string_col", "_1", "_2", "_1", "_2"),
                    ("a", 1, 2, 3, 4),
                    ("b", 9, 8, 7, 6),
                ],
            ),
        )


class TestCutLineage:
    """Tests for cut_lineage function."""

    def test_cut_lineage(self, spark_session: SparkSession) -> None:
        """Test that cut_lineage returns a DataFrame and doesn't raise any
        exceptions during the process.
        """
        # Create a mock DataFrame with all necessary attributes
        df = MagicMock(spec=SparkDF)
        df._jdf = MagicMock()
        df._jdf.toJavaRDD.return_value = MagicMock()
        df._jdf.schema.return_value = MagicMock()
        df.sql_ctx = spark_session
        spark_session._jsqlContext = MagicMock()
        spark_session._jsqlContext.createDataFrame.return_value = MagicMock()
        try:
            new_df = cut_lineage(df)
            assert isinstance(new_df, SparkDF)
        except Exception:
            pytest.fail("cut_lineage raised Exception unexpectedly!")

    def test_cut_lineage_error(self) -> None:
        """Test that cut_lineage raises an exception when an error occurs during
        the lineage cutting process.
        """
        # Create a mock DataFrame with all necessary attributes
        df = MagicMock(spec=SparkDF)
        df._jdf = MagicMock()
        df._jdf.toJavaRDD.side_effect = Exception(
            "An error occurred during the lineage cutting process.",
        )
        with pytest.raises(
            Exception,
            match="An error occurred during the lineage cutting process.",
        ):
            cut_lineage(df)


class TestFindSparkDataFrames:
    """Tests find_spark_dataframes function."""

    def test_find_spark_dataframes(
        self,
        spark_session: SparkSession,
        create_spark_df: Callable,
    ) -> None:
        """Test that find_spark_dataframes correctly identifies DataFrames and
        dictionaries containing DataFrames.
        """
        input_schema = T.StructType(
            [
                T.StructField("name", T.StringType(), True),
                T.StructField("department", T.StringType(), True),
                T.StructField("salary", T.IntegerType(), True),
            ],
        )
        df = create_spark_df(
            [
                (input_schema),
                ("John", "Sales", 20),
                ("Jane", "Marketing", 21),
            ],
        )
        locals_dict = {
            "df": df,
            "not_df": "I'm not a DataFrame",
            "df_dict": {"df1": df, "df2": df},
        }

        result = find_spark_dataframes(locals_dict)

        assert "df" in result
        assert "df_dict" in result
        assert "not_df" not in result

        assert isinstance(result["df"], SparkDF)
        assert isinstance(result["df_dict"], dict)
        assert all(isinstance(val, SparkDF) for val in result["df_dict"].values())


class TestCreateSparkSession:
    """Tests for create_spark_session function."""

    @pytest.mark.parametrize(
        "session_size",
        ["small", "medium", "large", "extra-large"],
    )
    def test_create_spark_session_valid_sizes(self, session_size: str) -> None:
        """Test create_spark_session with valid sizes."""
        spark = create_spark_session(size=session_size)
        assert isinstance(
            spark,
            SparkSession,
        ), "The function should return a SparkSession instance."
        spark.stop()

    @pytest.mark.parametrize("session_size", ["tiny", "huge", "invalid"])
    def test_create_spark_session_invalid_sizes(self, session_size: str) -> None:
        """Test create_spark_session with invalid sizes."""
        with pytest.raises(ValueError):
            create_spark_session(size=session_size)

    def test_create_spark_session_with_extra_configs(
        self,
    ) -> None:
        """Test create_spark_session with extra configurations."""
        extra_configs = {"spark.ui.enabled": "false"}
        spark = create_spark_session(app_name="default", extra_configs=extra_configs)
        assert (
            spark.conf.get("spark.ui.enabled") == "false"
        ), "Extra configurations should be applied."
        spark.stop()


<<<<<<< HEAD
class TestLoadCSV:
    """Tests for load_csv function."""

    data_basic = """col1,col2,col3
1,A,foo
2,B,bar
3,C,baz
"""

    data_multiline = """col1,col2,col3
1,A,"foo
bar"
2,B,"baz
qux"
"""

    @pytest.fixture(scope="class")
    def custom_spark_session(self):
        """Spark session fixture for this test class."""
        spark = (
            SparkSession.builder.master("local[2]")
            .appName("test_load_csv")
            .getOrCreate()
        )
        yield spark
        spark.stop()

    def create_temp_csv(self, tmp_path, data):
        """Create a temporary CSV file."""
        temp_file = tmp_path / "test.csv"
        temp_file.write_text(data)
        return str(temp_file)

    def test_load_csv_basic(self, custom_spark_session, tmp_path):
        """Test loading CSV file."""
        temp_file = self.create_temp_csv(tmp_path, self.data_basic)
        df = load_csv(custom_spark_session, temp_file)
        assert df.count() == 3
        assert len(df.columns) == 3

    def test_load_csv_multiline(self, custom_spark_session, tmp_path):
        """Test loading multiline CSV file."""
        temp_file = self.create_temp_csv(tmp_path, self.data_multiline)
        df = load_csv(custom_spark_session, temp_file, multi_line=True)
        assert df.count() == 2
        assert len(df.columns) == 3

    def test_load_csv_keep_columns(self, custom_spark_session, tmp_path):
        """Test keeping specific columns."""
        temp_file = self.create_temp_csv(tmp_path, self.data_basic)
        df = load_csv(custom_spark_session, temp_file, keep_columns=["col1", "col2"])
        assert df.count() == 3
        assert len(df.columns) == 2
        assert "col1" in df.columns
        assert "col2" in df.columns
        assert "col3" not in df.columns

    def test_load_csv_drop_columns(self, custom_spark_session, tmp_path):
        """Test dropping specific columns."""
        temp_file = self.create_temp_csv(tmp_path, self.data_basic)
        df = load_csv(custom_spark_session, temp_file, drop_columns=["col2"])
        assert df.count() == 3
        assert len(df.columns) == 2
        assert "col1" in df.columns
        assert "col3" in df.columns
        assert "col2" not in df.columns

    def test_load_csv_rename_columns(self, custom_spark_session, tmp_path):
        """Test renaming columns."""
        temp_file = self.create_temp_csv(tmp_path, self.data_basic)
        df = load_csv(
            custom_spark_session,
            temp_file,
            rename_columns={"col1": "new_col1", "col3": "new_col3"},
        )
        assert df.count() == 3
        assert len(df.columns) == 3
        assert "new_col1" in df.columns
        assert "col1" not in df.columns
        assert "new_col3" in df.columns
        assert "col3" not in df.columns

    def test_load_csv_missing_keep_column(self, custom_spark_session, tmp_path):
        """Test error when keep column is missing."""
        temp_file = self.create_temp_csv(tmp_path, self.data_basic)
        with pytest.raises(ValueError):
            load_csv(custom_spark_session, temp_file, keep_columns=["col4"])

    def test_load_csv_missing_drop_column(self, custom_spark_session, tmp_path):
        """Test error when drop column is missing."""
        temp_file = self.create_temp_csv(tmp_path, self.data_basic)
        with pytest.raises(ValueError):
            load_csv(custom_spark_session, temp_file, drop_columns=["col4"])

    def test_load_csv_missing_rename_column(self, custom_spark_session, tmp_path):
        """Test error when rename column is missing."""
        temp_file = self.create_temp_csv(tmp_path, self.data_basic)
        with pytest.raises(ValueError):
            load_csv(
                custom_spark_session,
                temp_file,
                rename_columns={"col4": "new_col4"},
            )


class TestRenameColumns:
    """Tests for rename_columns function."""

    @pytest.fixture(scope="class")
    def custom_spark_session(self):
        """Spark session fixture for this test class."""
        spark = (
            SparkSession.builder.master("local[2]")
            .appName("test_rename_columns")
            .getOrCreate()
        )
        yield spark
        spark.stop()

    @pytest.fixture()
    def sample_df(self, custom_spark_session):
        """Fixture to create a sample DataFrame."""
        data = [("Alice", 1), ("Bob", 2)]
        return custom_spark_session.createDataFrame(data, ["name", "id"])

    def test_rename_columns(self, sample_df):
        """Test renaming columns."""
        rename_dict = {"name": "first_name", "id": "identifier"}
        df_renamed = rename_columns(sample_df, rename_dict)
        expected_columns = ["first_name", "identifier"]
        assert df_renamed.columns == expected_columns

    def test_no_rename(self, sample_df):
        """Test with an empty rename dictionary."""
        rename_dict = {}
        df_renamed = rename_columns(sample_df, rename_dict)
        expected_columns = ["name", "id"]
        assert df_renamed.columns == expected_columns

    def test_partial_rename(self, sample_df):
        """Test partial renaming of columns."""
        rename_dict = {"name": "first_name"}
        df_renamed = rename_columns(sample_df, rename_dict)
        expected_columns = ["first_name", "id"]
        assert df_renamed.columns == expected_columns

    def test_nonexistent_column(self, sample_df):
        """Test renaming with a nonexistent column."""
        rename_dict = {"nonexistent": "new_name"}
        df_renamed = rename_columns(sample_df, rename_dict)
        expected_columns = ["name", "id"]
        assert df_renamed.columns == expected_columns
=======
class TestTruncateExternalHiveTable:
    """Tests for truncate_external_hive_table function."""

    @pytest.fixture()
    def create_external_table(self, spark_session: SparkSession):
        """Create a mock external Hive table for testing."""
        spark = (
            SparkSession.builder.master("local[2]")
            .appName("test_external_table")
            .enableHiveSupport()
            .getOrCreate()
        )
        table_name = "test_db.test_table"
        spark.sql("CREATE DATABASE IF NOT EXISTS test_db")
        schema = T.StructType([T.StructField("name", T.StringType(), True)])
        df = spark.createDataFrame([("Alice",), ("Bob",)], schema)
        df.write.mode("overwrite").saveAsTable(table_name)
        yield table_name, spark
        spark.sql(f"DROP TABLE {table_name}")
        spark.sql("DROP DATABASE test_db")
        spark.stop()

    def test_truncate_table(self, create_external_table):
        """Test truncating an external Hive table."""
        table_name, spark_session = create_external_table
        truncate_external_hive_table(spark_session, table_name)
        truncated_df = spark_session.table(table_name)
        assert truncated_df.count() == 0

    def test_schema_preservation(self, create_external_table):
        """Test schema preservation after truncation."""
        table_name, spark_session = create_external_table
        original_schema = spark_session.table(table_name).schema
        truncate_external_hive_table(spark_session, table_name)
        truncated_schema = spark_session.table(table_name).schema
        assert original_schema == truncated_schema

    def test_no_exceptions(self, create_external_table):
        """Test no exceptions are raised during truncation."""
        table_name, spark_session = create_external_table
        try:
            truncate_external_hive_table(spark_session, table_name)
        except Exception as e:
            pytest.fail(f"Truncation raised an exception: {e}")
>>>>>>> 152c1d00
<|MERGE_RESOLUTION|>--- conflicted
+++ resolved
@@ -1076,7 +1076,6 @@
         spark.stop()
 
 
-<<<<<<< HEAD
 class TestLoadCSV:
     """Tests for load_csv function."""
 
@@ -1229,7 +1228,8 @@
         df_renamed = rename_columns(sample_df, rename_dict)
         expected_columns = ["name", "id"]
         assert df_renamed.columns == expected_columns
-=======
+
+        
 class TestTruncateExternalHiveTable:
     """Tests for truncate_external_hive_table function."""
 
@@ -1273,5 +1273,4 @@
         try:
             truncate_external_hive_table(spark_session, table_name)
         except Exception as e:
-            pytest.fail(f"Truncation raised an exception: {e}")
->>>>>>> 152c1d00
+            pytest.fail(f"Truncation raised an exception: {e}")