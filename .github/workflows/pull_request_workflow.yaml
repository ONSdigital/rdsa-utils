name: "Pull Request Workflow"
on:
  pull_request:
    # The specific activity types are listed here to include "labeled" and "unlabeled"
    # (which are not included by default for the "pull_request" trigger).
    # This is needed to allow skipping enforcement of the changelog in PRs with specific labels,
    # as defined in the (optional) "skipLabels" property.
    types: [opened, synchronize, reopened, ready_for_review, labeled, unlabeled]

jobs:
  # Enforces the update of a changelog file on every pull request.
  changelog:
    runs-on: ubuntu-latest
    steps:
      # checks for updates to CHANGELOG.md
      # https://github.com/marketplace/actions/changelog-enforcer
      - uses: dangoslen/changelog-enforcer@v3
  
  pre-commit:
    runs-on: ubuntu-latest
    steps:
    - uses: actions/checkout@v3
    - uses: actions/setup-python@v4
    - uses: pre-commit/action@v3.0.0

  test:
    needs: changelog
    runs-on: ubuntu-latest
    strategy:
      matrix:
        python-version: ["3.8", "3.9", "3.10"]
    steps:
      - name: Check out repository
        uses: actions/checkout@v3

      - name: Set up Python ${{ matrix.python-version }}
        uses: actions/setup-python@v4
        with:
          python-version: ${{ matrix.python-version }}

      - name: Install Poetry
        run: pip install poetry

      - name: Set up cache for Poetry
        uses: actions/cache@v3
        with:
          path: ~/.cache/pypoetry
          key: ${{ runner.os }}-poetry-${{ matrix.python-version }}-${{ hashFiles('**/poetry.lock') }}
          restore-keys: ${{ runner.os }}-poetry-${{ matrix.python-version }}

      - name: Install dependencies
        run: poetry install

      - name: Run tests
<<<<<<< HEAD
        run: poetry run pytest tests/
=======
        run: poetry run pytest
>>>>>>> cab2f60d
<|MERGE_RESOLUTION|>--- conflicted
+++ resolved
@@ -52,8 +52,4 @@
         run: poetry install
 
       - name: Run tests
-<<<<<<< HEAD
-        run: poetry run pytest tests/
-=======
-        run: poetry run pytest
->>>>>>> cab2f60d
+        run: poetry run pytest