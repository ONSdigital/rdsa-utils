[metadata]
name = rdsa-utils
version = attr: rdsa_utils.__version__
author = Reproducible Data Science & Analysis, ONS
author_email = Diego.Lara.De.Andres@ons.gov.uk, Meg.Scammell@ons.gov.uk, Dominic.Bean@ons.gov.uk
description = A suite of PySpark, Pandas, and general pipeline utils for Reproducible Data Science and Analysis (RDSA) projects.
long_description = file: README.md
long_description_content_type = text/markdown
url = https://github.com/ONSdigital/rdsa-utils
classifiers =
    Programming Language :: Python :: 3
    Programming Language :: Python :: 3.8
    Programming Language :: Python :: 3.9
    Programming Language :: Python :: 3.10
    Programming Language :: Python :: 3.11
    License :: OSI Approved :: MIT License
    Operating System :: OS Independent

[options]
packages = find:
python_requires = >=3.8, <3.12
install_requires =
    cloudpathlib[gs]>=0.15.1
    humanfriendly>=9.1
    more-itertools>=9.0.0
    pandas
    pydantic>=2.6.2
    pyyaml>=6.0.1
    tomli>=2.0.1
    google-cloud-bigquery>=3.17.2
    google-cloud-storage>=2.14.0
    boto3>=1.34.103

[options.packages.find]
where = .
include = rdsa_utils*

[options.extras_require]
dev =
    bump2version>=1.0.0
    pre-commit>=2.6.0
    ruff>=0.0.270
    chispa>=0.9.2
    coverage[toml]>=7.1.0
    pytest>=7.1.0, <8.0.0  # Temporarily pin pytest due to https://github.com/TvoroG/pytest-lazy-fixture/issues/65
    pytest-cov>=4.0.0
    pytest-lazy-fixture>=0.6.0
    pytest-mock>=3.8.0
    pyspark==3.5.1
    moto>=5.0.7
    black>=24.4.2
    isort>=5.13.2
doc =
    mkdocs>=1.4.2
<<<<<<< HEAD
    ons-mkdocs-theme>=1.1.3
=======
    ons-mkdocs-theme>=1.1.2
>>>>>>> 0cecc6ac
    mkdocstrings[python]>=0.22.0
    mkdocs-git-revision-date-localized-plugin>=1.2.1
    mkdocs-jupyter>=0.24.3
    mkdocs-mermaid2-plugin>=1.1.1<|MERGE_RESOLUTION|>--- conflicted
+++ resolved
@@ -52,11 +52,7 @@
     isort>=5.13.2
 doc =
     mkdocs>=1.4.2
-<<<<<<< HEAD
     ons-mkdocs-theme>=1.1.3
-=======
-    ons-mkdocs-theme>=1.1.2
->>>>>>> 0cecc6ac
     mkdocstrings[python]>=0.22.0
     mkdocs-git-revision-date-localized-plugin>=1.2.1
     mkdocs-jupyter>=0.24.3
