--- conflicted
+++ resolved
@@ -14,17 +14,15 @@
     Union,
 )
 
-<<<<<<< HEAD
-from rdsa_utils.logging import (
-    log_spark_df_schema,
-)
-=======
 from pyspark.sql import Column as SparkCol
 from pyspark.sql import DataFrame as SparkDF
 from pyspark.sql import SparkSession, Window, WindowSpec
 from pyspark.sql import functions as F
 from pyspark.sql import types as T
->>>>>>> 653d18c5
+
+from rdsa_utils.logging import (
+    log_spark_df_schema,
+)
 
 logger = logging.getLogger(__name__)
 
@@ -503,28 +501,16 @@
     )
 
 
-<<<<<<< HEAD
 @log_spark_df_schema
 def convert_struc_col_to_columns(
     df: SparkDF,
     convert_nested_structs: bool = False,
 ) -> SparkDF:
     """Flatten struct columns in pyspark dataframe to individual columns.
-=======
-def cut_lineage(df: SparkDF) -> SparkDF:
-    """Convert the SparkDF to a Java RDD and back again.
-
-    This function is helpful in instances where Catalyst optimizer is causing
-    memory errors or problems, as it only tries to optimize till the conversion
-    point.
-
-    Note: This uses internal members and may break between versions.
->>>>>>> 653d18c5
 
     Parameters
     ----------
     df
-<<<<<<< HEAD
         Dataframe that may or may not contain struct type columns.
     convert_nested_structs
         If true, function will recursively call until no structs are left.
@@ -558,7 +544,20 @@
         df = convert_struc_col_to_columns(df=df)
 
     return df
-=======
+
+
+def cut_lineage(df: SparkDF) -> SparkDF:
+    """Convert the SparkDF to a Java RDD and back again.
+
+    This function is helpful in instances where Catalyst optimizer is causing
+    memory errors or problems, as it only tries to optimize till the conversion
+    point.
+
+    Note: This uses internal members and may break between versions.
+
+    Parameters
+    ----------
+    df
         SparkDF to convert.
 
     Returns
@@ -802,5 +801,4 @@
         return builder.getOrCreate()
     except Exception as e:
         logger.error(f'An error occurred while creating the Spark session: {e}')
-        raise
->>>>>>> 653d18c5
+        raise