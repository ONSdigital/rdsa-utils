--- conflicted
+++ resolved
@@ -1,207 +1,200 @@
-"""Functions and fixtures used with test suites."""
-import datetime
-import logging
-from typing import List, Optional, Tuple
-
-import pandas as pd
-from pyspark.sql import SparkSession
-import pytest
-from _pytest.mark.structures import MarkDecorator
-
-
-def suppress_py4j_logging():
-    """Suppress spark logging."""
-    logger = logging.getLogger("py4j")
-    logger.setLevel(logging.WARN)
-
-
-@pytest.fixture(scope="session")
-def spark_session():
-    """Set up spark session fixture."""
-    suppress_py4j_logging()
-
-    return (
-        SparkSession.builder.master("local[2]")
-        .appName("cprices_test_context")
-        .config("spark.sql.shuffle.partitions", 1)
-        # This stops progress bars appearing in the console whilst running
-        .config("spark.ui.showConsoleProgress", "false")
-        # .config('spark.sql.execution.arrow.enabled', 'true')
-        .config("spark.executorEnv.ARROW_PRE_0_15_IPC_FORMAT", 1)
-        .config("spark.workerEnv.ARROW_PRE_0_15_IPC_FORMAT", 1)
-        .getOrCreate()
-    )
-
-
-class Case:
-    """Container for a test case, with optional test ID.
-
-    The Case class is to be used in conjunction with `parameterize_cases`.
-
-    Attributes
-    ----------
-        label
-            Optional test ID. Will be displayed for each test when
-            running `pytest -v`.
-        marks
-            Optional pytest marks to denote any tests to skip etc.
-        kwargs
-            Parameters used for the test cases.
-
-    Examples
-    --------
-    ```python
-    >>> Case(label="some test name", foo=10, bar="some value")
-
-    >>> Case(
-    >>>     label="some test name",
-    >>>     marks=pytest.mark.skip(reason='not implemented'),
-    >>>     foo=10,
-    >>>     bar="some value"
-    >>> )
-    ```
-
-    See Also
-    --------
-    Modified from https://github.com/ckp95/pytest-parametrize-cases to allow
-    pytest mark usage.
-    """
-
-    def __init__(
-        self,
-        label: Optional[str] = None,
-        marks: Optional[MarkDecorator] = None,
-        **kwargs,
-    ):
-        """Initialise objects."""
-        self.label = label
-        self.kwargs = kwargs
-        self.marks = marks
-        # Makes kwargs accessible with dot notation.
-        self.__dict__.update(kwargs)
-
-    def __repr__(self) -> str:
-        """Return string."""
-        return f'Case({self.label!r}, **{self.kwargs!r})'
-
-
-def parametrize_cases(*cases: Case):
-    """More user friendly parameterize cases testing.
-
-    Utilise as a decorator on top of test function.
-
-    Examples
-    --------
-    ```python
-    @parameterize_cases(
-        Case(
-            label="some test name",
-            foo=10,
-            bar="some value"
-        ),
-        Case(
-            label="some test name #2",
-            foo=20,
-            bar="some other value"
-        ),
-    )
-    def test(foo, bar):
-        ...
-    ```
-
-    See Also
-    --------
-    Source: https://github.com/ckp95/pytest-parametrize-cases
-    """
-    all_args = set()
-    for case in cases:
-        if not isinstance(case, Case):
-            msg = f'{case!r} is not an instance of Case'
-            raise TypeError(msg)
-
-        all_args.update(case.kwargs.keys())
-
-    argument_string = ','.join(sorted(all_args))
-
-    case_list = []
-    ids_list = []
-    for case in cases:
-        case_kwargs = case.kwargs.copy()
-        args = case.kwargs.keys()
-
-        # Make sure all keys are in each case, otherwise initialise with None.
-        diff = {k: None for k in set(all_args) - set(args)}
-        case_kwargs.update(diff)
-
-        case_tuple = tuple(value for key, value in sorted(case_kwargs.items()))
-
-        # If marks are given, wrap the case tuple.
-        if case.marks:
-            case_tuple = pytest.param(*case_tuple, marks=case.marks)
-
-        case_list.append(case_tuple)
-        ids_list.append(case.label)
-
-    if len(all_args) == 1:
-        # otherwise it gets passed to the test function as a singleton tuple
-        case_list = [i[0] for i in case_list]
-
-    return pytest.mark.parametrize(
-<<<<<<< HEAD
-        argnames=argument_string, argvalues=case_list, ids=ids_list
-    )
-
-
-def create_dataframe(data: List[Tuple[str]], **kwargs) -> pd.DataFrame:
-    """Create pandas df from tuple data with a header."""
-    return pd.DataFrame.from_records(data[1:], columns=data[0], **kwargs)
-
-
-def to_date(dt: str) -> datetime.date:
-    """Convert date string to datetime.date type."""
-    return pd.to_datetime(dt).date()
-
-
-def to_datetime(dt: str) -> datetime.datetime:
-    """Convert datetime string to datetime.datetime type."""
-    return pd.to_datetime(dt).to_pydatetime()
-
-
-@pytest.fixture()
-def create_spark_df(spark_session):
-    """Create Spark DataFrame from tuple data with first row as schema.
-
-    Example:
-    -------
-    create_spark_df([
-        ('column1', 'column2', 'column3'),
-        ('aaaa', 1, 1.1)
-    ])
-
-    Can specify the schema alongside the column names:
-    create_spark_df([
-        ('column1 STRING, column2 INT, column3 DOUBLE'),
-        ('aaaa', 1, 1.1)
-    ])
-    """
-
-    def _(data):
-        return spark_session.createDataFrame(data[1:], schema=data[0])
-
-    return _
-
-
-@pytest.fixture()
-def to_spark(spark_session):
-    """Convert pandas df to spark."""
-
-    def _(df: pd.DataFrame, *args, **kwargs):
-        return spark_session.createDataFrame(df, *args, **kwargs)
-
-    return _
-
-=======
-        argnames=argument_string, argvalues=case_list, ids=ids_list,
-    )
-
->>>>>>> 73fa9609
+"""Functions and fixtures used with test suites."""
+import datetime
+import logging
+from typing import List, Optional, Tuple
+
+import pandas as pd
+from pyspark.sql import SparkSession
+import pytest
+from _pytest.mark.structures import MarkDecorator
+
+
+def suppress_py4j_logging():
+    """Suppress spark logging."""
+    logger = logging.getLogger('py4j')
+    logger.setLevel(logging.WARN)
+
+
+@pytest.fixture(scope='session')
+def spark_session():
+    """Set up spark session fixture."""
+    suppress_py4j_logging()
+
+    return (
+        SparkSession.builder.master('local[2]')
+        .appName('cprices_test_context')
+        .config('spark.sql.shuffle.partitions', 1)
+        # This stops progress bars appearing in the console whilst running
+        .config('spark.ui.showConsoleProgress', 'false')
+        # .config('spark.sql.execution.arrow.enabled', 'true')
+        .config('spark.executorEnv.ARROW_PRE_0_15_IPC_FORMAT', 1)
+        .config('spark.workerEnv.ARROW_PRE_0_15_IPC_FORMAT', 1)
+        .getOrCreate()
+    )
+
+
+class Case:
+    """Container for a test case, with optional test ID.
+
+    The Case class is to be used in conjunction with `parameterize_cases`.
+
+    Attributes
+    ----------
+        label
+            Optional test ID. Will be displayed for each test when
+            running `pytest -v`.
+        marks
+            Optional pytest marks to denote any tests to skip etc.
+        kwargs
+            Parameters used for the test cases.
+
+    Examples
+    --------
+    ```python
+    >>> Case(label="some test name", foo=10, bar="some value")
+
+    >>> Case(
+    >>>     label="some test name",
+    >>>     marks=pytest.mark.skip(reason='not implemented'),
+    >>>     foo=10,
+    >>>     bar="some value"
+    >>> )
+    ```
+
+    See Also
+    --------
+    Modified from https://github.com/ckp95/pytest-parametrize-cases to allow
+    pytest mark usage.
+    """
+
+    def __init__(
+        self,
+        label: Optional[str] = None,
+        marks: Optional[MarkDecorator] = None,
+        **kwargs,
+    ):
+        """Initialise objects."""
+        self.label = label
+        self.kwargs = kwargs
+        self.marks = marks
+        # Makes kwargs accessible with dot notation.
+        self.__dict__.update(kwargs)
+
+    def __repr__(self) -> str:
+        """Return string."""
+        return f'Case({self.label!r}, **{self.kwargs!r})'
+
+
+def parametrize_cases(*cases: Case):
+    """More user friendly parameterize cases testing.
+
+    Utilise as a decorator on top of test function.
+
+    Examples
+    --------
+    ```python
+    @parameterize_cases(
+        Case(
+            label="some test name",
+            foo=10,
+            bar="some value"
+        ),
+        Case(
+            label="some test name #2",
+            foo=20,
+            bar="some other value"
+        ),
+    )
+    def test(foo, bar):
+        ...
+    ```
+
+    See Also
+    --------
+    Source: https://github.com/ckp95/pytest-parametrize-cases
+    """
+    all_args = set()
+    for case in cases:
+        if not isinstance(case, Case):
+            msg = f'{case!r} is not an instance of Case'
+            raise TypeError(msg)
+
+        all_args.update(case.kwargs.keys())
+
+    argument_string = ','.join(sorted(all_args))
+
+    case_list = []
+    ids_list = []
+    for case in cases:
+        case_kwargs = case.kwargs.copy()
+        args = case.kwargs.keys()
+
+        # Make sure all keys are in each case, otherwise initialise with None.
+        diff = {k: None for k in set(all_args) - set(args)}
+        case_kwargs.update(diff)
+
+        case_tuple = tuple(value for key, value in sorted(case_kwargs.items()))
+
+        # If marks are given, wrap the case tuple.
+        if case.marks:
+            case_tuple = pytest.param(*case_tuple, marks=case.marks)
+
+        case_list.append(case_tuple)
+        ids_list.append(case.label)
+
+    if len(all_args) == 1:
+        # otherwise it gets passed to the test function as a singleton tuple
+        case_list = [i[0] for i in case_list]
+
+    return pytest.mark.parametrize(
+        argnames=argument_string, argvalues=case_list, ids=ids_list,
+    )
+
+
+def create_dataframe(data: List[Tuple[str]], **kwargs) -> pd.DataFrame:
+    """Create pandas df from tuple data with a header."""
+    return pd.DataFrame.from_records(data[1:], columns=data[0], **kwargs)
+
+
+def to_date(dt: str) -> datetime.date:
+    """Convert date string to datetime.date type."""
+    return pd.to_datetime(dt).date()
+
+
+def to_datetime(dt: str) -> datetime.datetime:
+    """Convert datetime string to datetime.datetime type."""
+    return pd.to_datetime(dt).to_pydatetime()
+
+
+@pytest.fixture()
+def create_spark_df(spark_session):
+    """Create Spark DataFrame from tuple data with first row as schema.
+
+    Example:
+    -------
+    create_spark_df([
+        ('column1', 'column2', 'column3'),
+        ('aaaa', 1, 1.1)
+    ])
+
+    Can specify the schema alongside the column names:
+    create_spark_df([
+        ('column1 STRING, column2 INT, column3 DOUBLE'),
+        ('aaaa', 1, 1.1)
+    ])
+    """
+
+    def _(data):
+        return spark_session.createDataFrame(data[1:], schema=data[0])
+
+    return _
+
+
+@pytest.fixture()
+def to_spark(spark_session):
+    """Convert pandas df to spark."""
+
+    def _(df: pd.DataFrame, *args, **kwargs):
+        return spark_session.createDataFrame(df, *args, **kwargs)
+
+    return _