"""Functions and fixtures used with test suites.

Fixtures
--------
parametrize_cases
    A more user friendly wrapper for providing multiple parameterised tests to
    a pytest test function. Used in conjunction with the `Case` class.

Classes
-------
Case
    A container case for better defining of parameters for a pytest params
    instance. To be used in conjunction with `parametrize_cases`.
"""
from typing import List, Optional, Tuple

import pandas as pd
import pytest
from _pytest.mark.structures import MarkDecorator


class Case:
    """Container for a test case, with optional test ID.

    The Case class is to be used in conjunction with `parameterize_cases`.

    Attributes
    ----------
        label
            Optional test ID. Will be displayed for each test when
            running `pytest -v`.
        marks
            Optional pytest marks to denote any tests to skip etc.
        kwargs
            Parameters used for the test cases.

    Examples
    --------
    ```python
    >>> Case(label="some test name", foo=10, bar="some value")

    >>> Case(
    >>>     label="some test name",
    >>>     marks=pytest.mark.skip(reason='not implemented'),
    >>>     foo=10,
    >>>     bar="some value"
    >>> )
    ```

    See Also
    --------
    Modified from https://github.com/ckp95/pytest-parametrize-cases to allow
    pytest mark usage.
    """

    def __init__(
        self,
        label: Optional[str] = None,
        marks: Optional[MarkDecorator] = None,
        **kwargs,
    ):
        """Initialise objects."""
        self.label = label
        self.kwargs = kwargs
        self.marks = marks
        # Makes kwargs accessible with dot notation.
        self.__dict__.update(kwargs)

    def __repr__(self) -> str:
        """Return string."""
        return f'Case({self.label!r}, **{self.kwargs!r})'


def parametrize_cases(*cases: Case):
    """More user friendly parameterize cases testing.

    Utilise as a decorator on top of test function.

    Examples
    --------
    ```python
    @parameterize_cases(
        Case(
            label="some test name",
            foo=10,
            bar="some value"
        ),
        Case(
            label="some test name #2",
            foo=20,
            bar="some other value"
        ),
    )
    def test(foo, bar):
        ...
    ```

    See Also
    --------
    Source: https://github.com/ckp95/pytest-parametrize-cases
    """
    all_args = set()
    for case in cases:
        if not isinstance(case, Case):
            msg = f'{case!r} is not an instance of Case'
            raise TypeError(msg)

        all_args.update(case.kwargs.keys())

    argument_string = ','.join(sorted(all_args))

    case_list = []
    ids_list = []
    for case in cases:
        case_kwargs = case.kwargs.copy()
        args = case.kwargs.keys()

        # Make sure all keys are in each case, otherwise initialise with None.
        diff = {k: None for k in set(all_args) - set(args)}
        case_kwargs.update(diff)

        case_tuple = tuple(value for key, value in sorted(case_kwargs.items()))

        # If marks are given, wrap the case tuple.
        if case.marks:
            case_tuple = pytest.param(*case_tuple, marks=case.marks)

        case_list.append(case_tuple)
        ids_list.append(case.label)

    if len(all_args) == 1:
        # otherwise it gets passed to the test function as a singleton tuple
        case_list = [i[0] for i in case_list]

    return pytest.mark.parametrize(
<<<<<<< HEAD
        argnames=argument_string, argvalues=case_list, ids=ids_list
    )


def create_dataframe(data: List[Tuple[str]], **kwargs) -> pd.DataFrame:
    """Create pandas df from tuple data with a header."""
    return pd.DataFrame.from_records(data[1:], columns=data[0], **kwargs)

=======
        argnames=argument_string, argvalues=case_list, ids=ids_list,
    )

>>>>>>> 73fa9609
<|MERGE_RESOLUTION|>--- conflicted
+++ resolved
@@ -1,149 +1,142 @@
-"""Functions and fixtures used with test suites.
-
-Fixtures
---------
-parametrize_cases
-    A more user friendly wrapper for providing multiple parameterised tests to
-    a pytest test function. Used in conjunction with the `Case` class.
-
-Classes
--------
-Case
-    A container case for better defining of parameters for a pytest params
-    instance. To be used in conjunction with `parametrize_cases`.
-"""
-from typing import List, Optional, Tuple
-
-import pandas as pd
-import pytest
-from _pytest.mark.structures import MarkDecorator
-
-
-class Case:
-    """Container for a test case, with optional test ID.
-
-    The Case class is to be used in conjunction with `parameterize_cases`.
-
-    Attributes
-    ----------
-        label
-            Optional test ID. Will be displayed for each test when
-            running `pytest -v`.
-        marks
-            Optional pytest marks to denote any tests to skip etc.
-        kwargs
-            Parameters used for the test cases.
-
-    Examples
-    --------
-    ```python
-    >>> Case(label="some test name", foo=10, bar="some value")
-
-    >>> Case(
-    >>>     label="some test name",
-    >>>     marks=pytest.mark.skip(reason='not implemented'),
-    >>>     foo=10,
-    >>>     bar="some value"
-    >>> )
-    ```
-
-    See Also
-    --------
-    Modified from https://github.com/ckp95/pytest-parametrize-cases to allow
-    pytest mark usage.
-    """
-
-    def __init__(
-        self,
-        label: Optional[str] = None,
-        marks: Optional[MarkDecorator] = None,
-        **kwargs,
-    ):
-        """Initialise objects."""
-        self.label = label
-        self.kwargs = kwargs
-        self.marks = marks
-        # Makes kwargs accessible with dot notation.
-        self.__dict__.update(kwargs)
-
-    def __repr__(self) -> str:
-        """Return string."""
-        return f'Case({self.label!r}, **{self.kwargs!r})'
-
-
-def parametrize_cases(*cases: Case):
-    """More user friendly parameterize cases testing.
-
-    Utilise as a decorator on top of test function.
-
-    Examples
-    --------
-    ```python
-    @parameterize_cases(
-        Case(
-            label="some test name",
-            foo=10,
-            bar="some value"
-        ),
-        Case(
-            label="some test name #2",
-            foo=20,
-            bar="some other value"
-        ),
-    )
-    def test(foo, bar):
-        ...
-    ```
-
-    See Also
-    --------
-    Source: https://github.com/ckp95/pytest-parametrize-cases
-    """
-    all_args = set()
-    for case in cases:
-        if not isinstance(case, Case):
-            msg = f'{case!r} is not an instance of Case'
-            raise TypeError(msg)
-
-        all_args.update(case.kwargs.keys())
-
-    argument_string = ','.join(sorted(all_args))
-
-    case_list = []
-    ids_list = []
-    for case in cases:
-        case_kwargs = case.kwargs.copy()
-        args = case.kwargs.keys()
-
-        # Make sure all keys are in each case, otherwise initialise with None.
-        diff = {k: None for k in set(all_args) - set(args)}
-        case_kwargs.update(diff)
-
-        case_tuple = tuple(value for key, value in sorted(case_kwargs.items()))
-
-        # If marks are given, wrap the case tuple.
-        if case.marks:
-            case_tuple = pytest.param(*case_tuple, marks=case.marks)
-
-        case_list.append(case_tuple)
-        ids_list.append(case.label)
-
-    if len(all_args) == 1:
-        # otherwise it gets passed to the test function as a singleton tuple
-        case_list = [i[0] for i in case_list]
-
-    return pytest.mark.parametrize(
-<<<<<<< HEAD
-        argnames=argument_string, argvalues=case_list, ids=ids_list
-    )
-
-
-def create_dataframe(data: List[Tuple[str]], **kwargs) -> pd.DataFrame:
-    """Create pandas df from tuple data with a header."""
-    return pd.DataFrame.from_records(data[1:], columns=data[0], **kwargs)
-
-=======
-        argnames=argument_string, argvalues=case_list, ids=ids_list,
-    )
-
->>>>>>> 73fa9609
+"""Functions and fixtures used with test suites.
+
+Fixtures
+--------
+parametrize_cases
+    A more user friendly wrapper for providing multiple parameterised tests to
+    a pytest test function. Used in conjunction with the `Case` class.
+
+Classes
+-------
+Case
+    A container case for better defining of parameters for a pytest params
+    instance. To be used in conjunction with `parametrize_cases`.
+"""
+from typing import List, Optional, Tuple
+
+import pandas as pd
+import pytest
+from _pytest.mark.structures import MarkDecorator
+
+
+class Case:
+    """Container for a test case, with optional test ID.
+
+    The Case class is to be used in conjunction with `parameterize_cases`.
+
+    Attributes
+    ----------
+        label
+            Optional test ID. Will be displayed for each test when
+            running `pytest -v`.
+        marks
+            Optional pytest marks to denote any tests to skip etc.
+        kwargs
+            Parameters used for the test cases.
+
+    Examples
+    --------
+    ```python
+    >>> Case(label="some test name", foo=10, bar="some value")
+
+    >>> Case(
+    >>>     label="some test name",
+    >>>     marks=pytest.mark.skip(reason='not implemented'),
+    >>>     foo=10,
+    >>>     bar="some value"
+    >>> )
+    ```
+
+    See Also
+    --------
+    Modified from https://github.com/ckp95/pytest-parametrize-cases to allow
+    pytest mark usage.
+    """
+
+    def __init__(
+        self,
+        label: Optional[str] = None,
+        marks: Optional[MarkDecorator] = None,
+        **kwargs,
+    ):
+        """Initialise objects."""
+        self.label = label
+        self.kwargs = kwargs
+        self.marks = marks
+        # Makes kwargs accessible with dot notation.
+        self.__dict__.update(kwargs)
+
+    def __repr__(self) -> str:
+        """Return string."""
+        return f'Case({self.label!r}, **{self.kwargs!r})'
+
+
+def parametrize_cases(*cases: Case):
+    """More user friendly parameterize cases testing.
+
+    Utilise as a decorator on top of test function.
+
+    Examples
+    --------
+    ```python
+    @parameterize_cases(
+        Case(
+            label="some test name",
+            foo=10,
+            bar="some value"
+        ),
+        Case(
+            label="some test name #2",
+            foo=20,
+            bar="some other value"
+        ),
+    )
+    def test(foo, bar):
+        ...
+    ```
+
+    See Also
+    --------
+    Source: https://github.com/ckp95/pytest-parametrize-cases
+    """
+    all_args = set()
+    for case in cases:
+        if not isinstance(case, Case):
+            msg = f'{case!r} is not an instance of Case'
+            raise TypeError(msg)
+
+        all_args.update(case.kwargs.keys())
+
+    argument_string = ','.join(sorted(all_args))
+
+    case_list = []
+    ids_list = []
+    for case in cases:
+        case_kwargs = case.kwargs.copy()
+        args = case.kwargs.keys()
+
+        # Make sure all keys are in each case, otherwise initialise with None.
+        diff = {k: None for k in set(all_args) - set(args)}
+        case_kwargs.update(diff)
+
+        case_tuple = tuple(value for key, value in sorted(case_kwargs.items()))
+
+        # If marks are given, wrap the case tuple.
+        if case.marks:
+            case_tuple = pytest.param(*case_tuple, marks=case.marks)
+
+        case_list.append(case_tuple)
+        ids_list.append(case.label)
+
+    if len(all_args) == 1:
+        # otherwise it gets passed to the test function as a singleton tuple
+        case_list = [i[0] for i in case_list]
+
+    return pytest.mark.parametrize(
+        argnames=argument_string, argvalues=case_list, ids=ids_list,
+    )
+
+
+def create_dataframe(data: List[Tuple[str]], **kwargs) -> pd.DataFrame:
+    """Create pandas df from tuple data with a header."""
+    return pd.DataFrame.from_records(data[1:], columns=data[0], **kwargs)