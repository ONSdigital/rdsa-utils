--- conflicted
+++ resolved
@@ -25,11 +25,8 @@
 
 import json
 import logging
-<<<<<<< HEAD
-from io import StringIO, TextIOWrapper
-=======
 from io import BytesIO, StringIO
->>>>>>> 5afa5662
+
 from pathlib import Path
 from typing import Dict, List, Optional
 
