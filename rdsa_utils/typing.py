"""Contains custom types for type hinting."""
import os
import pathlib
<<<<<<< HEAD
from typing import Any, Literal, Mapping, TypeVar, Union
=======
from typing import (
    Any,
    Mapping,
    Literal,
    TypeVar,
    Union,
)
>>>>>>> cab2f60d

from pandas.core.generic import NDFrame

# Table paths are in the format "database_name.table_name".
TablePath = str

# File paths are in the format "/path/to/file/filename.ext".
FilePath = TypeVar('FilePath', str, bytes, os.PathLike, pathlib.Path)
PathLike = TypeVar('PathLike', str, bytes, os.PathLike, pathlib.Path)

# NDFrame inclues pandas series and pandas dataframes.
FrameOrSeries = TypeVar('FrameOrSeries', bound=NDFrame)

Config = Mapping[str, Any]

<<<<<<< HEAD
# See https://cloud.google.com/bigquery/docs/partitioned-tables for details on
# the use of time based partitions in Google BigQuery.
=======
# See https://cloud.google.com/bigquery/docs/partitioned-tables for details on
# the use of time based partitions in Google BigQuery.
>>>>>>> cab2f60d
BigQueryTimePartitions = Union[Literal['hour', 'day', 'month', 'year'], None]<|MERGE_RESOLUTION|>--- conflicted
+++ resolved
@@ -1,9 +1,6 @@
 """Contains custom types for type hinting."""
 import os
 import pathlib
-<<<<<<< HEAD
-from typing import Any, Literal, Mapping, TypeVar, Union
-=======
 from typing import (
     Any,
     Mapping,
@@ -11,7 +8,6 @@
     TypeVar,
     Union,
 )
->>>>>>> cab2f60d
 
 from pandas.core.generic import NDFrame
 
@@ -27,11 +23,6 @@
 
 Config = Mapping[str, Any]
 
-<<<<<<< HEAD
-# See https://cloud.google.com/bigquery/docs/partitioned-tables for details on
-# the use of time based partitions in Google BigQuery.
-=======
 # See https://cloud.google.com/bigquery/docs/partitioned-tables for details on
 # the use of time based partitions in Google BigQuery.
->>>>>>> cab2f60d
 BigQueryTimePartitions = Union[Literal['hour', 'day', 'month', 'year'], None]