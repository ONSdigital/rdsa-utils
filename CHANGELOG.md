--- conflicted
+++ resolved
@@ -1,29 +1,26 @@
-# Changelog
-
-All notable changes to this project will be documented in this file.
-
-The format is based on [Keep a Changelog](https://keepachangelog.com/en/1.0.0/),
-and this project adheres to [semantic versioning](https://semver.org/spec/v2.0.0.html).
-
-## Unreleased
-
-### Added
-- `parametrize_cases` and `Case` code for use in test scripts.
-- Add in PR template.
-- README with additional information and guidelines for contributors.
-- Pull Request Workflow includes `test` job which installs Poetry and Run Tests.
-- Add `.pre-commit-config.yaml` for pre-commit hooks.
-- Add CODEOWNERS file to repository.
-<<<<<<< HEAD
-- Add the helpers_spark.py and test_helpers_spark.py modules from cprices-utils.
-=======
-- Add the helpers_python.py and test_helpers_python.py modules from cprices-utils.
->>>>>>> 73fa9609
-
-### Changed
-
-### Deprecated
-
-### Fixed
-
-### Removed
+# Changelog
+
+All notable changes to this project will be documented in this file.
+
+The format is based on [Keep a Changelog](https://keepachangelog.com/en/1.0.0/),
+and this project adheres to [semantic versioning](https://semver.org/spec/v2.0.0.html).
+
+## Unreleased
+
+### Added
+- `parametrize_cases` and `Case` code for use in test scripts.
+- Add in PR template.
+- README with additional information and guidelines for contributors.
+- Pull Request Workflow includes `test` job which installs Poetry and Run Tests.
+- Add `.pre-commit-config.yaml` for pre-commit hooks.
+- Add CODEOWNERS file to repository.
+- Add the helpers_spark.py and test_helpers_spark.py modules from cprices-utils.
+- Add the helpers_python.py and test_helpers_python.py modules from cprices-utils.
+
+### Changed
+
+### Deprecated
+
+### Fixed
+
+### Removed