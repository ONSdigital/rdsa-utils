--- conflicted
+++ resolved
@@ -1,24 +1,21 @@
-# Changelog
-
-All notable changes to this project will be documented in this file.
-
-The format is based on [Keep a Changelog](https://keepachangelog.com/en/1.0.0/),
-and this project adheres to [semantic versioning](https://semver.org/spec/v2.0.0.html).
-
-## Unreleased
-
-### Added
-- `parametrize_cases` and `Case` code for use in test scripts.
-<<<<<<< HEAD
-- README with additional information and guidelines for contributors.
-=======
-- Add in PR template.
->>>>>>> 444615ac
-
-### Changed
-
-### Deprecated
-
-### Fixed
-
-### Removed
+# Changelog
+
+All notable changes to this project will be documented in this file.
+
+The format is based on [Keep a Changelog](https://keepachangelog.com/en/1.0.0/),
+and this project adheres to [semantic versioning](https://semver.org/spec/v2.0.0.html).
+
+## Unreleased
+
+### Added
+- `parametrize_cases` and `Case` code for use in test scripts.
+- Add in PR template.
+- README with additional information and guidelines for contributors.
+
+### Changed
+
+### Deprecated
+
+### Fixed
+
+### Removed