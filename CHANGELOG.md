--- conflicted
+++ resolved
@@ -1,38 +1,35 @@
-# Changelog
-
-All notable changes to this project will be documented in this file.
-
-The format is based on [Keep a Changelog](https://keepachangelog.com/en/1.0.0/),
-and this project adheres to [semantic versioning](https://semver.org/spec/v2.0.0.html).
-
-## Unreleased
-
-### Added
-- `parametrize_cases` and `Case` code for use in test scripts.
-- Add in PR template.
-- README with additional information and guidelines for contributors.
-- Pull Request Workflow includes `test` job which installs Poetry and Run Tests.
-- Add `.pre-commit-config.yaml` for pre-commit hooks.
-- Add CODEOWNERS file to repository.
-<<<<<<< HEAD
-- Add `pipeline_runlog.py` and `hdfs_utils.py` modules from `epds_utils`.
-=======
-- Add mkdocs; `deploy_mkdocs.yaml` and `docs` Folder.
-- Add the helpers_spark.py and test_helpers_spark.py modules from cprices-utils.
-- Add logging.py and test_logging.py module from cprices-utils.
-- Add the helpers_python.py and test_helpers_python.py modules from cprices-utils.
-- Add `init_logger_advanced` in `helpers/logging.py` module.
-- Add in the general validation functions from cprices-utils.
-- Add `invalidate_impala_metadata` function to the `cdsw/impala.py` module.
-- Add "search" Plugin and mkdocs GOV UK Theme via `mkdocs-tech-docs-template`.
->>>>>>> 16c181e6
-
-### Changed
-
-### Deprecated
-
-### Fixed
-- Fix `deploy_mkdocs.yaml`, changed `mkdocs-material` to `mkdocs-tech-docs-template`.
-
-### Removed
+# Changelog
+
+All notable changes to this project will be documented in this file.
+
+The format is based on [Keep a Changelog](https://keepachangelog.com/en/1.0.0/),
+and this project adheres to [semantic versioning](https://semver.org/spec/v2.0.0.html).
+
+## Unreleased
+
+### Added
+- `parametrize_cases` and `Case` code for use in test scripts.
+- Add in PR template.
+- README with additional information and guidelines for contributors.
+- Pull Request Workflow includes `test` job which installs Poetry and Run Tests.
+- Add `.pre-commit-config.yaml` for pre-commit hooks.
+- Add CODEOWNERS file to repository.
+- Add mkdocs; `deploy_mkdocs.yaml` and `docs` Folder.
+- Add the helpers_spark.py and test_helpers_spark.py modules from cprices-utils.
+- Add logging.py and test_logging.py module from cprices-utils.
+- Add the helpers_python.py and test_helpers_python.py modules from cprices-utils.
+- Add `init_logger_advanced` in `helpers/logging.py` module.
+- Add in the general validation functions from cprices-utils.
+- Add `invalidate_impala_metadata` function to the `cdsw/impala.py` module.
+- Add "search" Plugin and mkdocs GOV UK Theme via `mkdocs-tech-docs-template`.
+- Add `pipeline_runlog.py` and `hdfs_utils.py` modules from `epds_utils`.
+
+### Changed
+
+### Deprecated
+
+### Fixed
+- Fix `deploy_mkdocs.yaml`, changed `mkdocs-material` to `mkdocs-tech-docs-template`.
+
+### Removed
 - Remove `_version.py`.