--- conflicted
+++ resolved
@@ -1,27 +1,24 @@
-# Changelog
-
-All notable changes to this project will be documented in this file.
-
-The format is based on [Keep a Changelog](https://keepachangelog.com/en/1.0.0/),
-and this project adheres to [semantic versioning](https://semver.org/spec/v2.0.0.html).
-
-## Unreleased
-
-### Added
-- `parametrize_cases` and `Case` code for use in test scripts.
-- Add in PR template.
-- README with additional information and guidelines for contributors.
-- Pull Request Workflow includes `test` job which installs Poetry and Run Tests.
-<<<<<<< HEAD
-- Add CODEOWNERS file to repository.
-=======
-- Add `.pre-commit-config.yaml` for pre-commit hooks.
->>>>>>> 4caf8ed7
-
-### Changed
-
-### Deprecated
-
-### Fixed
-
-### Removed
+# Changelog
+
+All notable changes to this project will be documented in this file.
+
+The format is based on [Keep a Changelog](https://keepachangelog.com/en/1.0.0/),
+and this project adheres to [semantic versioning](https://semver.org/spec/v2.0.0.html).
+
+## Unreleased
+
+### Added
+- `parametrize_cases` and `Case` code for use in test scripts.
+- Add in PR template.
+- README with additional information and guidelines for contributors.
+- Pull Request Workflow includes `test` job which installs Poetry and Run Tests.
+- Add `.pre-commit-config.yaml` for pre-commit hooks.
+- Add CODEOWNERS file to repository.
+
+### Changed
+
+### Deprecated
+
+### Fixed
+
+### Removed