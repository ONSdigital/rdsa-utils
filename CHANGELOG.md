--- conflicted
+++ resolved
@@ -1,26 +1,23 @@
-# Changelog
-
-All notable changes to this project will be documented in this file.
-
-The format is based on [Keep a Changelog](https://keepachangelog.com/en/1.0.0/),
-and this project adheres to [semantic versioning](https://semver.org/spec/v2.0.0.html).
-
-## Unreleased
-
-### Added
-- `parametrize_cases` and `Case` code for use in test scripts.
-<<<<<<< HEAD
-- Add `.pre-commit-config.yaml` for pre-commit hooks
-=======
-- Add in PR template.
-- README with additional information and guidelines for contributors.
-- Pull Request Workflow includes `test` job which installs Poetry and Run Tests.
->>>>>>> 11bcc1e2
-
-### Changed
-
-### Deprecated
-
-### Fixed
-
-### Removed
+# Changelog
+
+All notable changes to this project will be documented in this file.
+
+The format is based on [Keep a Changelog](https://keepachangelog.com/en/1.0.0/),
+and this project adheres to [semantic versioning](https://semver.org/spec/v2.0.0.html).
+
+## Unreleased
+
+### Added
+- `parametrize_cases` and `Case` code for use in test scripts.
+- Add in PR template.
+- README with additional information and guidelines for contributors.
+- Pull Request Workflow includes `test` job which installs Poetry and Run Tests.
+- Add `.pre-commit-config.yaml` for pre-commit hooks.
+
+### Changed
+
+### Deprecated
+
+### Fixed
+
+### Removed