--- conflicted
+++ resolved
@@ -1,750 +1,745 @@
-# Changelog
-
-All notable changes to this project will be documented in this file.
-
-The format is based on [Keep a Changelog](https://keepachangelog.com/en/1.0.0/),
-and this project adheres to [semantic versioning](https://semver.org/spec/v2.0.0.html).
-
-## [Unreleased]
-
-### Added
-<<<<<<< HEAD
-- Add house-style example functions and unit tests to `docs/contribution_guide.md`.
-
-### Changed
-=======
-- Added a function in `helpers/python.py` called `file_size` to check a
-  file size in a local drive.
-- Added a function in `helpers/python.py` called `md5_sum` to create md5
-  hash for an object in a local drive.
-- Added a function in `cdp/helpers/s3_utils.py` called `check_file` to check a
-  file exists, is not a directory and size > 0 in an s3 bucket.
-- Added a function in `helpers/python.py` called `file_exists` to check if
-  a file exists in a local drive.
-- Added a function in `helpers/python.py` called `is_local_directory` to check if
-  a directory exists in a local drive.
-- Added a function in `helpers/python.py` called `check_file` to check a
-  file exists, is not a directory and size > 0 in a local drive.
-- Added a function in `helpers/python.py` called `read_header` to print the first
-  line of a file in a local drive.
-- Added a function in `helpers/python.py` called `write_string_to_file` to write
-  content into an existing file.
-- Added a function in `helpers/python.py` called `create_folder` to create a directory.
-
-### Changed
-- Changed a function in `cdp/helpers/s3_utils.py` called `create_folder_on_s3` to
-  `create_folder`.
->>>>>>> 006ed0e6
-
-### Deprecated
-
-### Fixed
-
-### Removed
-
-## [0.8.0] 2025-03-18
-
-### Added
-- Added a function in `cdp/helpers/s3_utils.py` called `file_size` to check a
-  file size in an s3 bucket.
-- Added a function in `cdp/helpers/s3_utils.py` called `md5_sum` to create md5
-  hash for an object in s3 bucket.
-- Added a function in `cdp/helpers/s3_utils.py` called `read_header` to read
-  the first line of a file in s3 bucket.
-- Added a function in `cdp/helpers/s3_utils.py` called `write_string_to_file`
-  to write a string into an exiting file in s3 bucket.
-- Added a function in `cdp/helpers/s3_utils.py` called `s3_walk` that mimics
-  the functionality of `os.walk` in s3 bucket using long filenames with slashes.
-
-### Changed
-
-### Deprecated
-
-### Fixed
-
-### Removed
-
-## [0.7.4] 2025-03-17
-
-### Added
-
-### Changed
-
-### Deprecated
-
-### Fixed
-- Fixed `setup.cfg` to include `data/*.db` files in the `pyspark_log_parser` module.
-
-### Removed
-
-## [0.7.3] 2025-03-17
-
-### Added
-- Added `include_package_data = True` and
-  `rdsa_utils.helpers.pyspark_log_parser = *.db, *.ipynb`
-  to `setup.cfg` to include `.db` and `.ipynb` files
-  in the `pyspark_log_parser` module.
-
-### Changed
-
-### Deprecated
-
-### Fixed
-
-### Removed
-
-## [0.7.2] 2025-03-17
-
-### Added
-- Added `include_package_data = True` and `* = *.db` to `setup.cfg`
-  to include SQLite database files in the package.
-
-### Changed
-
-### Deprecated
-
-### Fixed
-
-### Removed
-
-## [0.7.1] 2025-03-17
-
-### Added
-- Added `__init__.py` to `helpers/pyspark_log_parser`.
-
-### Changed
-
-### Deprecated
-
-### Fixed
-
-### Removed
-
-## [0.7.0] 2025-03-17
-
-### Added
-- Added `pyspark_log_parser/` module in `helpers/`.
-- Added `papermill`, `nbconvert`, `matplotlib` dependencies.
-
-### Changed
-- Added `multi_line` param to `load_json` in `cdp/helpers/s3_utils`.
-- Removed trailing whitespaces from `CHANGELOG.md`.
-
-### Deprecated
-
-### Fixed
-
-### Removed
-
-## [0.6.0] - 2025-01-29
-
-### Added
-- Added `time_it`, `setdiff`, `flatten_iterable`, `convert_types_iterable`,
-  `interleave_iterables`, `pairwise_iterable`, `merge_multi_dfs` to `helpers/python.py`.
-- Added `cache_time_df`, `count_nulls`, `aggregate_col`, `get_unique`,
-  `drop_duplicates_reproducible`, `apply_col_func`, `pyspark_random_uniform`,
-  `cumulative_array`, `union_mismatched_dfs`, `sum_columns`, `set_nulls`,
-  `union_multi_dfs`, `join_multi_dfs`, `map_column_values` to `helpers/pyspark.py`.
-- Added `codetiming` package as a dependency.
-- Added `write_excel` function to `cdp/helpers/io/s3_utils.py`.
-- Added `xlsxwriter` and `openpyxl` dependency due to `write_excel` function
-  in `cdp/helpers/io/s3_utils.py`.
-
-### Changed
-- Ran `ruff check . fix` on the codebase to comply with new PEP rules.
-- Added rules to `ruff.toml` to ignore A005 warnings for `rdsa_utils/logging.py`
-  and `rdsa_utils/typing.py`.
-- Upgraded `black`, `ruff`, `gitleaks` to the latest version
-  in `.pre-commit-config.yaml`.
-- Removed module-level scope for `spark_session` fixture in `test_utils.py`
-  to ensure test isolation.
-- Updated Project Description for Python 3.12 and 3.13.
-- Updated Copyright for 2025.
-- Added acknowledgements to colleagues from DSC and MQD in `README.md`.
-
-### Deprecated
-
-### Fixed
-
-### Removed
-
-## [0.5.0] - 2025-01-09
-
-### Added
-- Added link and description of `easy_pipeline_run` repo to `README.md`.
-
-### Changed
-- Modified `list_files` function in `cdp/helpers/s3_utils.py` to use pagination
-  when listing objects from S3 buckets, improving handling of large buckets.
-- Added test cases for new pagination functionality in `list_files` function
-  in `tests/cdp/helpers/test_s3_utils.py`.
-
-### Deprecated
-
-### Fixed
-
-### Removed
-
-## [0.4.4] - 2024-12-13
-
-### Added
-
-### Changed
-- Modified `insert_df_to_hive_table` function in `cdp/io/output.py`. Added support
-  for creating non-existent Hive tables, repartitioning by column or partition count,
-  and handling missing columns with explicit type casting.
-
-### Deprecated
-
-### Fixed
-
-### Removed
-
-## [0.4.3] - 2024-12-05
-
-### Added
-
-### Changed
-- Update `CODEOWNERS` file, changed email to GitHub username.
-
-### Deprecated
-
-### Fixed
-
-### Removed
-
-## [0.4.2] - 2024-11-26
-
-### Added
-
-### Changed
-- Updated `ons-mkdocs-theme` version from `1.1.2` to `1.1.3` to fix issues with the crest
-  not showing in the footer of documentation site.
-
-### Deprecated
-
-### Fixed
-
-### Removed
-
-## [0.4.1] - 2024-11-25
-
-### Added
-
-### Changed
-- Updated the `ons-mkdocs-theme` version number in `doc` requirements in `setup.cfg`.
-
-### Deprecated
-
-### Fixed
-
-### Removed
-
-## [0.4.0] - 2024-11-21
-
-### Added
-
-### Changed
-- Unpinned `pandas` version in `setup.cfg` to allow for more flexibility
-  in dependency management.
-- Removed `numpy` from `setup.cfg` as it will be installed automatically by `pandas`.
-
-### Deprecated
-
-### Fixed
-
-### Removed
-
-## [v0.3.7] - 2024-11-20
-
-### Added
-- Added `write_csv` function inside `cdp/helpers/s3_utils.py`.
-
-### Changed
-
-### Deprecated
-
-### Fixed
-
-### Removed
-
-## [v0.3.6] - 2024-10-16
-
-### Added
-
-### Changed
-
-### Deprecated
-
-### Fixed
-- Changed `cut_lineage` function inside `helpers/pyspark.py` to make it compatible
-  with newer PySpark versions.
-
-### Removed
-
-## [v0.3.5] - 2024-10-04
-
-### Added
-
-### Changed
-- Added "How the Project is Organised" section to `README.md`.
-- Fix docstring for `test_load_json_with_encoding` in `test_s3_utils.py`.
-
-### Deprecated
-
-### Fixed
-
-### Removed
-
-## [v0.3.4] - 2024-09-30
-
-### Added
-- Added `load_json` to `s3_utils.py`.
-
-### Changed
-
-### Deprecated
-
-### Fixed
-
-### Removed
-
-## [v0.3.3] - 2024-09-10
-
-### Added
-- Added `InvalidS3FilePathError` to `exceptions.py`.
-- Added `validate_s3_file_path` to `s3_utils.py`.
-
-### Changed
-- Fixed docstring for `load_csv` in `helpers/pyspark.py`.
-- Call `validate_s3_file_path` function inside `save_csv_to_s3`.
-- Call `validate_bucket_name` and `validate_s3_file_path` function
-  inside `cdp/helpers/s3_utils/load_csv`.
-
-### Deprecated
-
-### Fixed
-- Improved `truncate_external_hive_table` to handle both partitioned and
-  non-partitioned Hive tables, with enhanced error handling and support
-  for table identifiers in `<database>.<table>` or `<table>` formats.
-
-### Removed
-
-## [v0.3.2] - 2024-09-02
-
-### Added
-- Added `load_csv` to `helpers/pyspark.py` with kwargs parameter.
-- Added `truncate_external_hive_table` to `helpers/pyspark.py`.
-- Added `get_tables_in_database` to `cdp/io/input.py`.
-- Added `load_csv` to `cdp/helpers/s3_utils.py`. This loads a CSV from S3 bucket
-  into a Pandas DataFrame.
-
-### Changed
-- Removed `.config("spark.shuffle.service.enabled", "true")`
-  from `create_spark_session()` not compatible with CDP. Added
-  `.config("spark.dynamicAllocation.shuffleTracking.enabled", "true")` &
-  `.config("spark.sql.adaptive.enabled", "true")`.
-- Change `mkdocs` theme from `mkdocs-tech-docs-template` to `ons-mkdocs-theme`.
-- Added more parameters to `load_and_validate_table()` in `cdp/io/input.py`.
-
-### Deprecated
-
-### Fixed
-- Temporarily pin `numpy==1.24.4` due to https://github.com/numpy/numpy/issues/267100
-
-### Removed
-
-## [v0.3.1] - 2024-05-24
-
-### Added
-- Added `zip_folder` function to `io/output.py`.
-
-### Changed
-- Modified `gcp_utils.py`, added more helper functions for GCS.
-- Modified docstring for `InvalidBucketNameError` in `exceptions.py`.
-
-### Deprecated
-
-### Fixed
-
-### Removed
-
-## [v0.3.0] - 2024-05-20
-
-### Added
-- Added `.isort.cfg` to configure `isort` with the `black` profile
-  and recognize `rdsa-utils` as a local repository.
-- Reformatted the entire codebase using `black` and `isort`.
-
-### Changed
-- Updated `.pre-commit-config.yaml` to include `black` and `isort`
-  as pre-commit hooks for code formatting.
-- Updated `setup.cfg` to include `black` and `isort` in the `dev` requirements.
-- Updated `README.md` to include `black` formatting badge.
-- Updated `ruff.toml` to align with `black`'s formatting rules.
-
-### Deprecated
-
-### Fixed
-
-### Removed
-
-## [v0.2.3] - 2024-05-20
-
-### Added
-- Added `save_csv_to_s3` function in `cdp/io/output.py`.
-
-### Changed
-- Modified docstrings in `cdp/helpers/s3_utils.py`; remove type-hints
-  from docstrings, type-hints already in function signatures.
-- Add Examples section in `delete_folder` function in `s3_utils.py`.
-- Modified docstrings in `cdp/io/input.py` & `cdp/io/output.py`; remove
-  type-hints from docstrings, type-hints already in function signatures.
-- Updated `.gitignore` to exclude `metastore_db/` directory.
-- Standardised parameter names for consistency across
-  S3 utility functions `s3_utils.py`
-
-### Deprecated
-
-### Fixed
-
-### Removed
-
-## [v0.2.2] - 2024-05-14
-
-### Added
-- Added `s3_utils.py` module located in `cdp/helpers/`.
-
-### Changed
-- Updated `reference.md`; included `s3_utils.py`.
-- Updated `README.md`; added Ruff and Python versions badges.
-
-### Deprecated
-
-### Fixed
-
-### Removed
-
-## [v0.2.1] - 2024-05-10
-
-### Added
-
-### Changed
-- Revised the "Further Reading on Reproducible Analytical Pipelines" section
-  in the `README.md` for clarity.
-
-### Deprecated
-
-### Fixed
-
-### Removed
-
-## [v0.2.0] - 2024-05-10
-
-### Added
-
-### Changed
-- **Breaking Change**: Renamed module `cdsw` to `cdp` (Cloudera Data Platform).
-- Added a "Further Reading on Reproducible Analytical Pipelines" section to `README.md`
-  to enhance resources on RAP best practices.
-- Added section on synchronising the `development` branch with `main` to
-  the `branch_and_deploy_guide.md` file.
-
-### Deprecated
-
-### Fixed
-- Updated `contribution_guide.md`; fix code block rendering issue in `mkdocs` by
-  removing extra whitespaces.
-
-### Removed
-
-## [v0.1.10] - 2024-05-08
-
-### Added
-- Updated `branch_and_deploy_guide.md`, added section titled:
-  "Merging Development to Main: A Guide for Maintainers"
-
-### Changed
-- Updated `README.md` to include new badges for Deployment Status and PyPI version.
-
-### Deprecated
-
-### Fixed
-
-### Removed
-
-## [v0.1.9] - 2024-04-03
-
-### Added
-- Added `mkdocs-mermaid2-plugin` to the `doc` extras_require in `setup.cfg`,
-  enhancing documentation with MermaidJS diagram support.
-- Added `gitleaks` and local `restrict-filenames` hooks to `.pre-commit-config.yaml`.
-- Enhanced `README.md` headers with relevant emojis for improved readability and engagement.
-
-### Changed
-- Modified `README.md`: Added Installation section and Git Workflow Diagram section
-  with a MermaidJS diagram.
-- Improved the `branch_and_deploy_guide.md` and `contribution_guide.md`
-  documentation on branching strategy.
-- Updated `python_requires` in `setup.cfg` to support Python versions `>=3.8` and `<3.12`,
-  including all `3.11.x` versions.
-- Modified `pull_request_workflow.yaml` to add Python `3.11` to the testing matrix.
-- Moved `pyspark` from primary dependencies to `dev` section in `extras_require` to
-  streamline installation for users with pre-installed environments,
-  requiring manual installation where necessary.
-- Renamed `isdir` function in `cdsw/helpers/hdfs_utils` to `is_dir` for
-  improved compliance with PEP 8 naming conventions.
-- Removed line stopping existing SparkSession in `create_spark_session`
-  to prevent Py4JError and enable seamless SparkContext management on GCP.
-- Refactor `save_csv_to_hdfs` to use functions in `/cdsw/helpers/hdfs_utils.py`
-- Add function `delete_path` in `/cdsw/helpers/hdfs_utils.py`, and refactor docstring for `delete_file` and `delete_dir`.
-- Modified `CHANGELOG.md` added note on missing `pre-v0.1.8` releases due to `deploy_pypi.yaml` issues
-
-### Deprecated
-
-### Fixed
-
-### Removed
-
-## [v0.1.8] - 2024-02-28
-
-### Added
-- Added `pyproject.toml` and `setup.cfg`.
-
-### Changed
-
-### Deprecated
-
-### Fixed
-
-### Removed
-- Removed `requirements.txt` now in `setup.cfg`.
-
-## [v0.1.7] - 2024-02-28
-
-### Added
-
-### Changed
-
-### Deprecated
-
-### Fixed
-- Added `build` dependency in `.github/workflows/deploy_pypi.yaml`
-
-### Removed
-
-
-## [v0.1.6] - 2024-02-28
-
-### Added
-
-### Changed
-- Modified Workflow Trigger in `.github/workflows/deploy_pypi.yaml`
-
-### Deprecated
-
-### Fixed
-
-### Removed
-- Removed `.github/workflows/version_check.yaml`
-
-
-## [v0.1.5] - 2024-02-28
-
-### Added
-
-### Changed
-
-### Deprecated
-
-### Fixed
-
-- Fix GitHub Branch Reference for deployment.
-
-
-## [v0.1.4] - 2024-02-28
-
-### Added
-
-### Changed
-
-### Deprecated
-
-### Fixed
-
-- Remove check of branch for deployment.
-
-
-## [v0.1.3] - 2024-02-28
-
-### Added
-
-### Changed
-
-- Take workflows out of nested folder to have PyPI listing on merge to main branch.
-
-### Deprecated
-
-### Fixed
-
-
-
-## [v0.1.2] - 2024-02-28
-
-### Added
-
-### Changed
-
-- Workflows to have PyPI listing on merge to main branch.
-
-### Deprecated
-
-### Fixed
-
-
-## [v0.1.1] - 2024-02-28
-
-### Added
-
-### Changed
-
-### Deprecated
-
-### Fixed
-
-- Typo in the documentation to install Python.
-
-### Removed
-
-
-## [v0.1.0] - 2024-02-28
-
-### Added
-
-- `parametrize_cases` and `Case` code for use in test scripts.
-- Add in PR template.
-- README with additional information and guidelines for contributors.
-- Pull Request Workflow includes `test` job which installs Poetry and Run Tests.
-- Add `.pre-commit-config.yaml` for pre-commit hooks.
-- Add CODEOWNERS file to repository.
-- Add mkdocs; `deploy_mkdocs.yaml` and `docs` Folder.
-- Add the helpers_spark.py and test_helpers_spark.py modules from cprices-utils.
-- Add logging.py and test_logging.py module from cprices-utils.
-- Add the helpers_python.py and test_helpers_python.py modules from cprices-utils.
-- Add averaging_methods.py and test_averaging_methods.py.
-- Add `init_logger_advanced` in `helpers/logging.py` module.
-- Add in the general validation functions from cprices-utils.
-- Add `invalidate_impala_metadata` function to the `cdsw/impala.py` module.
-- Add "search" Plugin and mkdocs GOV UK Theme via `mkdocs-tech-docs-template`.
-- Add `pipeline_runlog.py` and `hdfs_utils.py` modules from `epds_utils`.
-- Add common custom exceptions.
-- Add config load class.
-- Add generic IO input functions.
-- Add `docs/contribution_guide.md`
-- Add functions from `epds_utils` into `helpers/pyspark.py`, `io/input.py`, `io/output.py`.
-- Add various I/O functions from the io.py module in cprices-utils.
-- Add modules to `docs/reference.md`
-- Add mkdocs Plugins: `mkdocs-git-revision-date-localized-plugin`, `mkdocs-jupyter`.
-- Add better navigation to `mkdocs.yml`.
-- Add `save_csv_to_hdfs` function to `cdsw/io/output.py`.
-- Add `docs/branch_and_deploy_guide.md`.
-- Add `.github/workflows/deploy_pypi/version_check.yaml` and `.github/workflows/deploy_pypi/deploy_pypi.yaml`.
-
-### Changed
-
-- Renamed `_typing` module to `typing`.
-- Renamed modules in helpers directory to remove `helper_` from names.
-- Relocated `logging.py` and `validation.py` to root level.
-- Relocated `Getting Started for Developers` into `docs/contribution_guide.md`.
-- Migrated from `poetry` to `setup.py` for Python Code Packaging.
-- Upgrade `mkdocs-tech-docs-template` to `0.1.2`.
-- Moved CDSW related from `io/input.py` & `io/output.py` into `cdsw/io/input.py` & `cdsw/io/output.py`
-- Pin `pytest` version `<8.0.0` due to https://github.com/TvoroG/pytest-lazy-fixture/issues/65
-- Updated the license information.
-
-### Deprecated
-
-### Fixed
-
-- Fix paths for `get_window_spec` in `averaging_methods.py`.
-- Fix `deploy_mkdocs.yaml`, changed `mkdocs-material` to `mkdocs-tech-docs-template`.
-- Fix module paths for unit test patches in `tests/cdsw/`.
-- Fix `pull_request_workflow.yaml`; ensured pytest failures are accurately reported in GitHub workflow by removing `|| true` condition.
-- Fix `deploy_mkdocs.yaml`, fixed Python version to `3.10`.
-- Fix `deploy_mkdocs.yaml`, missing quotes for Python version.
-
-### Removed
-
-- Remove `_version.py`.
-- Remove all references to Poetry.
-
-### Release Links
-
-> Note: Releases prior to v0.1.8 are not available on GitHub Releases and PyPI
-> due to bugs in the GitHub Action `deploy_pypi.yaml`, which deploys to PyPI
-> and GitHub Releases.
-
-- rdsa-utils v0.8.0: [GitHub Release](https://github.com/ONSdigital/rdsa-utils/releases/tag/v0.8.0) |
-  [PyPI](https://pypi.org/project/rdsa-utils/0.8.0/)
-- rdsa-utils v0.7.4: [GitHub Release](https://github.com/ONSdigital/rdsa-utils/releases/tag/v0.7.4) |
-  [PyPI](https://pypi.org/project/rdsa-utils/0.7.4/)
-- rdsa-utils v0.7.3: [GitHub Release](https://github.com/ONSdigital/rdsa-utils/releases/tag/v0.7.3) |
-  [PyPI](https://pypi.org/project/rdsa-utils/0.7.3/)
-- rdsa-utils v0.7.2: [GitHub Release](https://github.com/ONSdigital/rdsa-utils/releases/tag/v0.7.2) |
-  [PyPI](https://pypi.org/project/rdsa-utils/0.7.2/)
-- rdsa-utils v0.7.1: [GitHub Release](https://github.com/ONSdigital/rdsa-utils/releases/tag/v0.7.1) |
-  [PyPI](https://pypi.org/project/rdsa-utils/0.7.1/)
-- rdsa-utils v0.7.0: [GitHub Release](https://github.com/ONSdigital/rdsa-utils/releases/tag/v0.7.0) |
-  [PyPI](https://pypi.org/project/rdsa-utils/0.7.0/)
-- rdsa-utils v0.6.0: [GitHub Release](https://github.com/ONSdigital/rdsa-utils/releases/tag/v0.6.0) |
-  [PyPI](https://pypi.org/project/rdsa-utils/0.6.0/)
-- rdsa-utils v0.5.0: [GitHub Release](https://github.com/ONSdigital/rdsa-utils/releases/tag/v0.5.0) |
-  [PyPI](https://pypi.org/project/rdsa-utils/0.5.0/)
-- rdsa-utils v0.4.4: [GitHub Release](https://github.com/ONSdigital/rdsa-utils/releases/tag/v0.4.4) |
-  [PyPI](https://pypi.org/project/rdsa-utils/0.4.4/)
-- rdsa-utils v0.4.3: [GitHub Release](https://github.com/ONSdigital/rdsa-utils/releases/tag/v0.4.3) |
-  [PyPI](https://pypi.org/project/rdsa-utils/0.4.3/)
-- rdsa-utils v0.4.2: [GitHub Release](https://github.com/ONSdigital/rdsa-utils/releases/tag/v0.4.2) |
-  [PyPI](https://pypi.org/project/rdsa-utils/0.4.2/)
-- rdsa-utils v0.4.1: [GitHub Release](https://github.com/ONSdigital/rdsa-utils/releases/tag/v0.4.1) |
-  [PyPI](https://pypi.org/project/rdsa-utils/0.4.1/)
-- rdsa-utils v0.4.0: [GitHub Release](https://github.com/ONSdigital/rdsa-utils/releases/tag/v0.4.0) |
-  [PyPI](https://pypi.org/project/rdsa-utils/0.4.0/)
-- rdsa-utils v0.3.7: [GitHub Release](https://github.com/ONSdigital/rdsa-utils/releases/tag/v0.3.7) |
-  [PyPI](https://pypi.org/project/rdsa-utils/0.3.7/)
-- rdsa-utils v0.3.6: [GitHub Release](https://github.com/ONSdigital/rdsa-utils/releases/tag/v0.3.6) |
-  [PyPI](https://pypi.org/project/rdsa-utils/0.3.6/)
-- rdsa-utils v0.3.5: [GitHub Release](https://github.com/ONSdigital/rdsa-utils/releases/tag/v0.3.5) |
-  [PyPI](https://pypi.org/project/rdsa-utils/0.3.5/)
-- rdsa-utils v0.3.4: [GitHub Release](https://github.com/ONSdigital/rdsa-utils/releases/tag/v0.3.4) |
-  [PyPI](https://pypi.org/project/rdsa-utils/0.3.4/)
-- rdsa-utils v0.3.3: [GitHub Release](https://github.com/ONSdigital/rdsa-utils/releases/tag/v0.3.3) |
-  [PyPI](https://pypi.org/project/rdsa-utils/0.3.3/)
-- rdsa-utils v0.3.2: [GitHub Release](https://github.com/ONSdigital/rdsa-utils/releases/tag/v0.3.2) |
-  [PyPI](https://pypi.org/project/rdsa-utils/0.3.2/)
-- rdsa-utils v0.3.1: [GitHub Release](https://github.com/ONSdigital/rdsa-utils/releases/tag/v0.3.1) |
-  [PyPI](https://pypi.org/project/rdsa-utils/0.3.1/)
-- rdsa-utils v0.3.0: [GitHub Release](https://github.com/ONSdigital/rdsa-utils/releases/tag/v0.3.0) |
-  [PyPI](https://pypi.org/project/rdsa-utils/0.3.0/)
-- rdsa-utils v0.2.3: [GitHub Release](https://github.com/ONSdigital/rdsa-utils/releases/tag/v0.2.3) |
-  [PyPI](https://pypi.org/project/rdsa-utils/0.2.3/)
-- rdsa-utils v0.2.2: [GitHub Release](https://github.com/ONSdigital/rdsa-utils/releases/tag/v0.2.2) |
-  [PyPI](https://pypi.org/project/rdsa-utils/0.2.2/)
-- rdsa-utils v0.2.1: [GitHub Release](https://github.com/ONSdigital/rdsa-utils/releases/tag/v0.2.1) |
-  [PyPI](https://pypi.org/project/rdsa-utils/0.2.1/)
-- rdsa-utils v0.2.0: [GitHub Release](https://github.com/ONSdigital/rdsa-utils/releases/tag/v0.2.0) |
-  [PyPI](https://pypi.org/project/rdsa-utils/0.2.0/)
-- rdsa-utils v0.1.10: [GitHub Release](https://github.com/ONSdigital/rdsa-utils/releases/tag/v0.1.10) |
-  [PyPI](https://pypi.org/project/rdsa-utils/0.1.10/)
-- rdsa-utils v0.1.9: [GitHub Release](https://github.com/ONSdigital/rdsa-utils/releases/tag/v0.1.9) |
-  [PyPI](https://pypi.org/project/rdsa-utils/0.1.9/)
-- rdsa-utils v0.1.8: [GitHub Release](https://github.com/ONSdigital/rdsa-utils/releases/tag/v0.1.8) |
-  [PyPI](https://pypi.org/project/rdsa-utils/0.1.8/)
-- rdsa-utils v0.1.7 - Not available on GitHub Releases or PyPI
-- rdsa-utils v0.1.6 - Not available on GitHub Releases or PyPI
-- rdsa-utils v0.1.5 - Not available on GitHub Releases or PyPI
-- rdsa-utils v0.1.4 - Not available on GitHub Releases or PyPI
-- rdsa-utils v0.1.3 - Not available on GitHub Releases or PyPI
-- rdsa-utils v0.1.2 - Not available on GitHub Releases or PyPI
-- rdsa-utils v0.1.1 - Not available on GitHub Releases or PyPI
-- rdsa-utils v0.1.0 - Not available on GitHub Releases or PyPI
+# Changelog
+
+All notable changes to this project will be documented in this file.
+
+The format is based on [Keep a Changelog](https://keepachangelog.com/en/1.0.0/),
+and this project adheres to [semantic versioning](https://semver.org/spec/v2.0.0.html).
+
+## [Unreleased]
+
+### Added
+- Added house-style example functions and unit tests to `docs/contribution_guide.md`.
+- Added a function in `helpers/python.py` called `file_size` to check a
+  file size in a local drive.
+- Added a function in `helpers/python.py` called `md5_sum` to create md5
+  hash for an object in a local drive.
+- Added a function in `cdp/helpers/s3_utils.py` called `check_file` to check a
+  file exists, is not a directory and size > 0 in an s3 bucket.
+- Added a function in `helpers/python.py` called `file_exists` to check if
+  a file exists in a local drive.
+- Added a function in `helpers/python.py` called `is_local_directory` to check if
+  a directory exists in a local drive.
+- Added a function in `helpers/python.py` called `check_file` to check a
+  file exists, is not a directory and size > 0 in a local drive.
+- Added a function in `helpers/python.py` called `read_header` to print the first
+  line of a file in a local drive.
+- Added a function in `helpers/python.py` called `write_string_to_file` to write
+  content into an existing file.
+- Added a function in `helpers/python.py` called `create_folder` to create a directory.
+
+### Changed
+- Changed a function in `cdp/helpers/s3_utils.py` called `create_folder_on_s3` to
+  `create_folder`.
+
+### Deprecated
+
+### Fixed
+
+### Removed
+
+## [0.8.0] 2025-03-18
+
+### Added
+- Added a function in `cdp/helpers/s3_utils.py` called `file_size` to check a
+  file size in an s3 bucket.
+- Added a function in `cdp/helpers/s3_utils.py` called `md5_sum` to create md5
+  hash for an object in s3 bucket.
+- Added a function in `cdp/helpers/s3_utils.py` called `read_header` to read
+  the first line of a file in s3 bucket.
+- Added a function in `cdp/helpers/s3_utils.py` called `write_string_to_file`
+  to write a string into an exiting file in s3 bucket.
+- Added a function in `cdp/helpers/s3_utils.py` called `s3_walk` that mimics
+  the functionality of `os.walk` in s3 bucket using long filenames with slashes.
+
+### Changed
+
+### Deprecated
+
+### Fixed
+
+### Removed
+
+## [0.7.4] 2025-03-17
+
+### Added
+
+### Changed
+
+### Deprecated
+
+### Fixed
+- Fixed `setup.cfg` to include `data/*.db` files in the `pyspark_log_parser` module.
+
+### Removed
+
+## [0.7.3] 2025-03-17
+
+### Added
+- Added `include_package_data = True` and
+  `rdsa_utils.helpers.pyspark_log_parser = *.db, *.ipynb`
+  to `setup.cfg` to include `.db` and `.ipynb` files
+  in the `pyspark_log_parser` module.
+
+### Changed
+
+### Deprecated
+
+### Fixed
+
+### Removed
+
+## [0.7.2] 2025-03-17
+
+### Added
+- Added `include_package_data = True` and `* = *.db` to `setup.cfg`
+  to include SQLite database files in the package.
+
+### Changed
+
+### Deprecated
+
+### Fixed
+
+### Removed
+
+## [0.7.1] 2025-03-17
+
+### Added
+- Added `__init__.py` to `helpers/pyspark_log_parser`.
+
+### Changed
+
+### Deprecated
+
+### Fixed
+
+### Removed
+
+## [0.7.0] 2025-03-17
+
+### Added
+- Added `pyspark_log_parser/` module in `helpers/`.
+- Added `papermill`, `nbconvert`, `matplotlib` dependencies.
+
+### Changed
+- Added `multi_line` param to `load_json` in `cdp/helpers/s3_utils`.
+- Removed trailing whitespaces from `CHANGELOG.md`.
+
+### Deprecated
+
+### Fixed
+
+### Removed
+
+## [0.6.0] - 2025-01-29
+
+### Added
+- Added `time_it`, `setdiff`, `flatten_iterable`, `convert_types_iterable`,
+  `interleave_iterables`, `pairwise_iterable`, `merge_multi_dfs` to `helpers/python.py`.
+- Added `cache_time_df`, `count_nulls`, `aggregate_col`, `get_unique`,
+  `drop_duplicates_reproducible`, `apply_col_func`, `pyspark_random_uniform`,
+  `cumulative_array`, `union_mismatched_dfs`, `sum_columns`, `set_nulls`,
+  `union_multi_dfs`, `join_multi_dfs`, `map_column_values` to `helpers/pyspark.py`.
+- Added `codetiming` package as a dependency.
+- Added `write_excel` function to `cdp/helpers/io/s3_utils.py`.
+- Added `xlsxwriter` and `openpyxl` dependency due to `write_excel` function
+  in `cdp/helpers/io/s3_utils.py`.
+
+### Changed
+- Ran `ruff check . fix` on the codebase to comply with new PEP rules.
+- Added rules to `ruff.toml` to ignore A005 warnings for `rdsa_utils/logging.py`
+  and `rdsa_utils/typing.py`.
+- Upgraded `black`, `ruff`, `gitleaks` to the latest version
+  in `.pre-commit-config.yaml`.
+- Removed module-level scope for `spark_session` fixture in `test_utils.py`
+  to ensure test isolation.
+- Updated Project Description for Python 3.12 and 3.13.
+- Updated Copyright for 2025.
+- Added acknowledgements to colleagues from DSC and MQD in `README.md`.
+
+### Deprecated
+
+### Fixed
+
+### Removed
+
+## [0.5.0] - 2025-01-09
+
+### Added
+- Added link and description of `easy_pipeline_run` repo to `README.md`.
+
+### Changed
+- Modified `list_files` function in `cdp/helpers/s3_utils.py` to use pagination
+  when listing objects from S3 buckets, improving handling of large buckets.
+- Added test cases for new pagination functionality in `list_files` function
+  in `tests/cdp/helpers/test_s3_utils.py`.
+
+### Deprecated
+
+### Fixed
+
+### Removed
+
+## [0.4.4] - 2024-12-13
+
+### Added
+
+### Changed
+- Modified `insert_df_to_hive_table` function in `cdp/io/output.py`. Added support
+  for creating non-existent Hive tables, repartitioning by column or partition count,
+  and handling missing columns with explicit type casting.
+
+### Deprecated
+
+### Fixed
+
+### Removed
+
+## [0.4.3] - 2024-12-05
+
+### Added
+
+### Changed
+- Update `CODEOWNERS` file, changed email to GitHub username.
+
+### Deprecated
+
+### Fixed
+
+### Removed
+
+## [0.4.2] - 2024-11-26
+
+### Added
+
+### Changed
+- Updated `ons-mkdocs-theme` version from `1.1.2` to `1.1.3` to fix issues with the crest
+  not showing in the footer of documentation site.
+
+### Deprecated
+
+### Fixed
+
+### Removed
+
+## [0.4.1] - 2024-11-25
+
+### Added
+
+### Changed
+- Updated the `ons-mkdocs-theme` version number in `doc` requirements in `setup.cfg`.
+
+### Deprecated
+
+### Fixed
+
+### Removed
+
+## [0.4.0] - 2024-11-21
+
+### Added
+
+### Changed
+- Unpinned `pandas` version in `setup.cfg` to allow for more flexibility
+  in dependency management.
+- Removed `numpy` from `setup.cfg` as it will be installed automatically by `pandas`.
+
+### Deprecated
+
+### Fixed
+
+### Removed
+
+## [v0.3.7] - 2024-11-20
+
+### Added
+- Added `write_csv` function inside `cdp/helpers/s3_utils.py`.
+
+### Changed
+
+### Deprecated
+
+### Fixed
+
+### Removed
+
+## [v0.3.6] - 2024-10-16
+
+### Added
+
+### Changed
+
+### Deprecated
+
+### Fixed
+- Changed `cut_lineage` function inside `helpers/pyspark.py` to make it compatible
+  with newer PySpark versions.
+
+### Removed
+
+## [v0.3.5] - 2024-10-04
+
+### Added
+
+### Changed
+- Added "How the Project is Organised" section to `README.md`.
+- Fix docstring for `test_load_json_with_encoding` in `test_s3_utils.py`.
+
+### Deprecated
+
+### Fixed
+
+### Removed
+
+## [v0.3.4] - 2024-09-30
+
+### Added
+- Added `load_json` to `s3_utils.py`.
+
+### Changed
+
+### Deprecated
+
+### Fixed
+
+### Removed
+
+## [v0.3.3] - 2024-09-10
+
+### Added
+- Added `InvalidS3FilePathError` to `exceptions.py`.
+- Added `validate_s3_file_path` to `s3_utils.py`.
+
+### Changed
+- Fixed docstring for `load_csv` in `helpers/pyspark.py`.
+- Call `validate_s3_file_path` function inside `save_csv_to_s3`.
+- Call `validate_bucket_name` and `validate_s3_file_path` function
+  inside `cdp/helpers/s3_utils/load_csv`.
+
+### Deprecated
+
+### Fixed
+- Improved `truncate_external_hive_table` to handle both partitioned and
+  non-partitioned Hive tables, with enhanced error handling and support
+  for table identifiers in `<database>.<table>` or `<table>` formats.
+
+### Removed
+
+## [v0.3.2] - 2024-09-02
+
+### Added
+- Added `load_csv` to `helpers/pyspark.py` with kwargs parameter.
+- Added `truncate_external_hive_table` to `helpers/pyspark.py`.
+- Added `get_tables_in_database` to `cdp/io/input.py`.
+- Added `load_csv` to `cdp/helpers/s3_utils.py`. This loads a CSV from S3 bucket
+  into a Pandas DataFrame.
+
+### Changed
+- Removed `.config("spark.shuffle.service.enabled", "true")`
+  from `create_spark_session()` not compatible with CDP. Added
+  `.config("spark.dynamicAllocation.shuffleTracking.enabled", "true")` &
+  `.config("spark.sql.adaptive.enabled", "true")`.
+- Change `mkdocs` theme from `mkdocs-tech-docs-template` to `ons-mkdocs-theme`.
+- Added more parameters to `load_and_validate_table()` in `cdp/io/input.py`.
+
+### Deprecated
+
+### Fixed
+- Temporarily pin `numpy==1.24.4` due to https://github.com/numpy/numpy/issues/267100
+
+### Removed
+
+## [v0.3.1] - 2024-05-24
+
+### Added
+- Added `zip_folder` function to `io/output.py`.
+
+### Changed
+- Modified `gcp_utils.py`, added more helper functions for GCS.
+- Modified docstring for `InvalidBucketNameError` in `exceptions.py`.
+
+### Deprecated
+
+### Fixed
+
+### Removed
+
+## [v0.3.0] - 2024-05-20
+
+### Added
+- Added `.isort.cfg` to configure `isort` with the `black` profile
+  and recognize `rdsa-utils` as a local repository.
+- Reformatted the entire codebase using `black` and `isort`.
+
+### Changed
+- Updated `.pre-commit-config.yaml` to include `black` and `isort`
+  as pre-commit hooks for code formatting.
+- Updated `setup.cfg` to include `black` and `isort` in the `dev` requirements.
+- Updated `README.md` to include `black` formatting badge.
+- Updated `ruff.toml` to align with `black`'s formatting rules.
+
+### Deprecated
+
+### Fixed
+
+### Removed
+
+## [v0.2.3] - 2024-05-20
+
+### Added
+- Added `save_csv_to_s3` function in `cdp/io/output.py`.
+
+### Changed
+- Modified docstrings in `cdp/helpers/s3_utils.py`; remove type-hints
+  from docstrings, type-hints already in function signatures.
+- Add Examples section in `delete_folder` function in `s3_utils.py`.
+- Modified docstrings in `cdp/io/input.py` & `cdp/io/output.py`; remove
+  type-hints from docstrings, type-hints already in function signatures.
+- Updated `.gitignore` to exclude `metastore_db/` directory.
+- Standardised parameter names for consistency across
+  S3 utility functions `s3_utils.py`
+
+### Deprecated
+
+### Fixed
+
+### Removed
+
+## [v0.2.2] - 2024-05-14
+
+### Added
+- Added `s3_utils.py` module located in `cdp/helpers/`.
+
+### Changed
+- Updated `reference.md`; included `s3_utils.py`.
+- Updated `README.md`; added Ruff and Python versions badges.
+
+### Deprecated
+
+### Fixed
+
+### Removed
+
+## [v0.2.1] - 2024-05-10
+
+### Added
+
+### Changed
+- Revised the "Further Reading on Reproducible Analytical Pipelines" section
+  in the `README.md` for clarity.
+
+### Deprecated
+
+### Fixed
+
+### Removed
+
+## [v0.2.0] - 2024-05-10
+
+### Added
+
+### Changed
+- **Breaking Change**: Renamed module `cdsw` to `cdp` (Cloudera Data Platform).
+- Added a "Further Reading on Reproducible Analytical Pipelines" section to `README.md`
+  to enhance resources on RAP best practices.
+- Added section on synchronising the `development` branch with `main` to
+  the `branch_and_deploy_guide.md` file.
+
+### Deprecated
+
+### Fixed
+- Updated `contribution_guide.md`; fix code block rendering issue in `mkdocs` by
+  removing extra whitespaces.
+
+### Removed
+
+## [v0.1.10] - 2024-05-08
+
+### Added
+- Updated `branch_and_deploy_guide.md`, added section titled:
+  "Merging Development to Main: A Guide for Maintainers"
+
+### Changed
+- Updated `README.md` to include new badges for Deployment Status and PyPI version.
+
+### Deprecated
+
+### Fixed
+
+### Removed
+
+## [v0.1.9] - 2024-04-03
+
+### Added
+- Added `mkdocs-mermaid2-plugin` to the `doc` extras_require in `setup.cfg`,
+  enhancing documentation with MermaidJS diagram support.
+- Added `gitleaks` and local `restrict-filenames` hooks to `.pre-commit-config.yaml`.
+- Enhanced `README.md` headers with relevant emojis for improved readability and engagement.
+
+### Changed
+- Modified `README.md`: Added Installation section and Git Workflow Diagram section
+  with a MermaidJS diagram.
+- Improved the `branch_and_deploy_guide.md` and `contribution_guide.md`
+  documentation on branching strategy.
+- Updated `python_requires` in `setup.cfg` to support Python versions `>=3.8` and `<3.12`,
+  including all `3.11.x` versions.
+- Modified `pull_request_workflow.yaml` to add Python `3.11` to the testing matrix.
+- Moved `pyspark` from primary dependencies to `dev` section in `extras_require` to
+  streamline installation for users with pre-installed environments,
+  requiring manual installation where necessary.
+- Renamed `isdir` function in `cdsw/helpers/hdfs_utils` to `is_dir` for
+  improved compliance with PEP 8 naming conventions.
+- Removed line stopping existing SparkSession in `create_spark_session`
+  to prevent Py4JError and enable seamless SparkContext management on GCP.
+- Refactor `save_csv_to_hdfs` to use functions in `/cdsw/helpers/hdfs_utils.py`
+- Add function `delete_path` in `/cdsw/helpers/hdfs_utils.py`, and refactor docstring for `delete_file` and `delete_dir`.
+- Modified `CHANGELOG.md` added note on missing `pre-v0.1.8` releases due to `deploy_pypi.yaml` issues
+
+### Deprecated
+
+### Fixed
+
+### Removed
+
+## [v0.1.8] - 2024-02-28
+
+### Added
+- Added `pyproject.toml` and `setup.cfg`.
+
+### Changed
+
+### Deprecated
+
+### Fixed
+
+### Removed
+- Removed `requirements.txt` now in `setup.cfg`.
+
+## [v0.1.7] - 2024-02-28
+
+### Added
+
+### Changed
+
+### Deprecated
+
+### Fixed
+- Added `build` dependency in `.github/workflows/deploy_pypi.yaml`
+
+### Removed
+
+
+## [v0.1.6] - 2024-02-28
+
+### Added
+
+### Changed
+- Modified Workflow Trigger in `.github/workflows/deploy_pypi.yaml`
+
+### Deprecated
+
+### Fixed
+
+### Removed
+- Removed `.github/workflows/version_check.yaml`
+
+
+## [v0.1.5] - 2024-02-28
+
+### Added
+
+### Changed
+
+### Deprecated
+
+### Fixed
+
+- Fix GitHub Branch Reference for deployment.
+
+
+## [v0.1.4] - 2024-02-28
+
+### Added
+
+### Changed
+
+### Deprecated
+
+### Fixed
+
+- Remove check of branch for deployment.
+
+
+## [v0.1.3] - 2024-02-28
+
+### Added
+
+### Changed
+
+- Take workflows out of nested folder to have PyPI listing on merge to main branch.
+
+### Deprecated
+
+### Fixed
+
+
+
+## [v0.1.2] - 2024-02-28
+
+### Added
+
+### Changed
+
+- Workflows to have PyPI listing on merge to main branch.
+
+### Deprecated
+
+### Fixed
+
+
+## [v0.1.1] - 2024-02-28
+
+### Added
+
+### Changed
+
+### Deprecated
+
+### Fixed
+
+- Typo in the documentation to install Python.
+
+### Removed
+
+
+## [v0.1.0] - 2024-02-28
+
+### Added
+
+- `parametrize_cases` and `Case` code for use in test scripts.
+- Add in PR template.
+- README with additional information and guidelines for contributors.
+- Pull Request Workflow includes `test` job which installs Poetry and Run Tests.
+- Add `.pre-commit-config.yaml` for pre-commit hooks.
+- Add CODEOWNERS file to repository.
+- Add mkdocs; `deploy_mkdocs.yaml` and `docs` Folder.
+- Add the helpers_spark.py and test_helpers_spark.py modules from cprices-utils.
+- Add logging.py and test_logging.py module from cprices-utils.
+- Add the helpers_python.py and test_helpers_python.py modules from cprices-utils.
+- Add averaging_methods.py and test_averaging_methods.py.
+- Add `init_logger_advanced` in `helpers/logging.py` module.
+- Add in the general validation functions from cprices-utils.
+- Add `invalidate_impala_metadata` function to the `cdsw/impala.py` module.
+- Add "search" Plugin and mkdocs GOV UK Theme via `mkdocs-tech-docs-template`.
+- Add `pipeline_runlog.py` and `hdfs_utils.py` modules from `epds_utils`.
+- Add common custom exceptions.
+- Add config load class.
+- Add generic IO input functions.
+- Add `docs/contribution_guide.md`
+- Add functions from `epds_utils` into `helpers/pyspark.py`, `io/input.py`, `io/output.py`.
+- Add various I/O functions from the io.py module in cprices-utils.
+- Add modules to `docs/reference.md`
+- Add mkdocs Plugins: `mkdocs-git-revision-date-localized-plugin`, `mkdocs-jupyter`.
+- Add better navigation to `mkdocs.yml`.
+- Add `save_csv_to_hdfs` function to `cdsw/io/output.py`.
+- Add `docs/branch_and_deploy_guide.md`.
+- Add `.github/workflows/deploy_pypi/version_check.yaml` and `.github/workflows/deploy_pypi/deploy_pypi.yaml`.
+
+### Changed
+
+- Renamed `_typing` module to `typing`.
+- Renamed modules in helpers directory to remove `helper_` from names.
+- Relocated `logging.py` and `validation.py` to root level.
+- Relocated `Getting Started for Developers` into `docs/contribution_guide.md`.
+- Migrated from `poetry` to `setup.py` for Python Code Packaging.
+- Upgrade `mkdocs-tech-docs-template` to `0.1.2`.
+- Moved CDSW related from `io/input.py` & `io/output.py` into `cdsw/io/input.py` & `cdsw/io/output.py`
+- Pin `pytest` version `<8.0.0` due to https://github.com/TvoroG/pytest-lazy-fixture/issues/65
+- Updated the license information.
+
+### Deprecated
+
+### Fixed
+
+- Fix paths for `get_window_spec` in `averaging_methods.py`.
+- Fix `deploy_mkdocs.yaml`, changed `mkdocs-material` to `mkdocs-tech-docs-template`.
+- Fix module paths for unit test patches in `tests/cdsw/`.
+- Fix `pull_request_workflow.yaml`; ensured pytest failures are accurately reported in GitHub workflow by removing `|| true` condition.
+- Fix `deploy_mkdocs.yaml`, fixed Python version to `3.10`.
+- Fix `deploy_mkdocs.yaml`, missing quotes for Python version.
+
+### Removed
+
+- Remove `_version.py`.
+- Remove all references to Poetry.
+
+### Release Links
+
+> Note: Releases prior to v0.1.8 are not available on GitHub Releases and PyPI
+> due to bugs in the GitHub Action `deploy_pypi.yaml`, which deploys to PyPI
+> and GitHub Releases.
+
+- rdsa-utils v0.8.0: [GitHub Release](https://github.com/ONSdigital/rdsa-utils/releases/tag/v0.8.0) |
+  [PyPI](https://pypi.org/project/rdsa-utils/0.8.0/)
+- rdsa-utils v0.7.4: [GitHub Release](https://github.com/ONSdigital/rdsa-utils/releases/tag/v0.7.4) |
+  [PyPI](https://pypi.org/project/rdsa-utils/0.7.4/)
+- rdsa-utils v0.7.3: [GitHub Release](https://github.com/ONSdigital/rdsa-utils/releases/tag/v0.7.3) |
+  [PyPI](https://pypi.org/project/rdsa-utils/0.7.3/)
+- rdsa-utils v0.7.2: [GitHub Release](https://github.com/ONSdigital/rdsa-utils/releases/tag/v0.7.2) |
+  [PyPI](https://pypi.org/project/rdsa-utils/0.7.2/)
+- rdsa-utils v0.7.1: [GitHub Release](https://github.com/ONSdigital/rdsa-utils/releases/tag/v0.7.1) |
+  [PyPI](https://pypi.org/project/rdsa-utils/0.7.1/)
+- rdsa-utils v0.7.0: [GitHub Release](https://github.com/ONSdigital/rdsa-utils/releases/tag/v0.7.0) |
+  [PyPI](https://pypi.org/project/rdsa-utils/0.7.0/)
+- rdsa-utils v0.6.0: [GitHub Release](https://github.com/ONSdigital/rdsa-utils/releases/tag/v0.6.0) |
+  [PyPI](https://pypi.org/project/rdsa-utils/0.6.0/)
+- rdsa-utils v0.5.0: [GitHub Release](https://github.com/ONSdigital/rdsa-utils/releases/tag/v0.5.0) |
+  [PyPI](https://pypi.org/project/rdsa-utils/0.5.0/)
+- rdsa-utils v0.4.4: [GitHub Release](https://github.com/ONSdigital/rdsa-utils/releases/tag/v0.4.4) |
+  [PyPI](https://pypi.org/project/rdsa-utils/0.4.4/)
+- rdsa-utils v0.4.3: [GitHub Release](https://github.com/ONSdigital/rdsa-utils/releases/tag/v0.4.3) |
+  [PyPI](https://pypi.org/project/rdsa-utils/0.4.3/)
+- rdsa-utils v0.4.2: [GitHub Release](https://github.com/ONSdigital/rdsa-utils/releases/tag/v0.4.2) |
+  [PyPI](https://pypi.org/project/rdsa-utils/0.4.2/)
+- rdsa-utils v0.4.1: [GitHub Release](https://github.com/ONSdigital/rdsa-utils/releases/tag/v0.4.1) |
+  [PyPI](https://pypi.org/project/rdsa-utils/0.4.1/)
+- rdsa-utils v0.4.0: [GitHub Release](https://github.com/ONSdigital/rdsa-utils/releases/tag/v0.4.0) |
+  [PyPI](https://pypi.org/project/rdsa-utils/0.4.0/)
+- rdsa-utils v0.3.7: [GitHub Release](https://github.com/ONSdigital/rdsa-utils/releases/tag/v0.3.7) |
+  [PyPI](https://pypi.org/project/rdsa-utils/0.3.7/)
+- rdsa-utils v0.3.6: [GitHub Release](https://github.com/ONSdigital/rdsa-utils/releases/tag/v0.3.6) |
+  [PyPI](https://pypi.org/project/rdsa-utils/0.3.6/)
+- rdsa-utils v0.3.5: [GitHub Release](https://github.com/ONSdigital/rdsa-utils/releases/tag/v0.3.5) |
+  [PyPI](https://pypi.org/project/rdsa-utils/0.3.5/)
+- rdsa-utils v0.3.4: [GitHub Release](https://github.com/ONSdigital/rdsa-utils/releases/tag/v0.3.4) |
+  [PyPI](https://pypi.org/project/rdsa-utils/0.3.4/)
+- rdsa-utils v0.3.3: [GitHub Release](https://github.com/ONSdigital/rdsa-utils/releases/tag/v0.3.3) |
+  [PyPI](https://pypi.org/project/rdsa-utils/0.3.3/)
+- rdsa-utils v0.3.2: [GitHub Release](https://github.com/ONSdigital/rdsa-utils/releases/tag/v0.3.2) |
+  [PyPI](https://pypi.org/project/rdsa-utils/0.3.2/)
+- rdsa-utils v0.3.1: [GitHub Release](https://github.com/ONSdigital/rdsa-utils/releases/tag/v0.3.1) |
+  [PyPI](https://pypi.org/project/rdsa-utils/0.3.1/)
+- rdsa-utils v0.3.0: [GitHub Release](https://github.com/ONSdigital/rdsa-utils/releases/tag/v0.3.0) |
+  [PyPI](https://pypi.org/project/rdsa-utils/0.3.0/)
+- rdsa-utils v0.2.3: [GitHub Release](https://github.com/ONSdigital/rdsa-utils/releases/tag/v0.2.3) |
+  [PyPI](https://pypi.org/project/rdsa-utils/0.2.3/)
+- rdsa-utils v0.2.2: [GitHub Release](https://github.com/ONSdigital/rdsa-utils/releases/tag/v0.2.2) |
+  [PyPI](https://pypi.org/project/rdsa-utils/0.2.2/)
+- rdsa-utils v0.2.1: [GitHub Release](https://github.com/ONSdigital/rdsa-utils/releases/tag/v0.2.1) |
+  [PyPI](https://pypi.org/project/rdsa-utils/0.2.1/)
+- rdsa-utils v0.2.0: [GitHub Release](https://github.com/ONSdigital/rdsa-utils/releases/tag/v0.2.0) |
+  [PyPI](https://pypi.org/project/rdsa-utils/0.2.0/)
+- rdsa-utils v0.1.10: [GitHub Release](https://github.com/ONSdigital/rdsa-utils/releases/tag/v0.1.10) |
+  [PyPI](https://pypi.org/project/rdsa-utils/0.1.10/)
+- rdsa-utils v0.1.9: [GitHub Release](https://github.com/ONSdigital/rdsa-utils/releases/tag/v0.1.9) |
+  [PyPI](https://pypi.org/project/rdsa-utils/0.1.9/)
+- rdsa-utils v0.1.8: [GitHub Release](https://github.com/ONSdigital/rdsa-utils/releases/tag/v0.1.8) |
+  [PyPI](https://pypi.org/project/rdsa-utils/0.1.8/)
+- rdsa-utils v0.1.7 - Not available on GitHub Releases or PyPI
+- rdsa-utils v0.1.6 - Not available on GitHub Releases or PyPI
+- rdsa-utils v0.1.5 - Not available on GitHub Releases or PyPI
+- rdsa-utils v0.1.4 - Not available on GitHub Releases or PyPI
+- rdsa-utils v0.1.3 - Not available on GitHub Releases or PyPI
+- rdsa-utils v0.1.2 - Not available on GitHub Releases or PyPI
+- rdsa-utils v0.1.1 - Not available on GitHub Releases or PyPI
+- rdsa-utils v0.1.0 - Not available on GitHub Releases or PyPI