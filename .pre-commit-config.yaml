repos:
  - repo: https://github.com/pre-commit/pre-commit-hooks
    rev: v4.4.0
    hooks:
      - id: trailing-whitespace
        exclude: |
            (?x)(
              ^.github/
            )
        exclude_types: [markdown, yaml, toml]
      - id: end-of-file-fixer
        exclude: |
            (?x)(
              ^.github/
            )
        exclude_types: [markdown, yaml, toml]
      - id: check-docstring-first
      - id: check-yaml
      - id: check-toml
      - id: debug-statements
<<<<<<< HEAD
  - repo: https://github.com/psf/black
    rev: 23.3.0
    hooks:
      - id: black
        language_version: python3.10
  - repo: https://github.com/charliermarsh/ruff-pre-commit
    rev: v0.0.264
=======
  - repo: https://github.com/astral-sh/ruff-pre-commit
    rev: v0.0.270
>>>>>>> 73fa9609
    hooks:
      - id: ruff<|MERGE_RESOLUTION|>--- conflicted
+++ resolved
@@ -18,17 +18,7 @@
       - id: check-yaml
       - id: check-toml
       - id: debug-statements
-<<<<<<< HEAD
-  - repo: https://github.com/psf/black
-    rev: 23.3.0
-    hooks:
-      - id: black
-        language_version: python3.10
-  - repo: https://github.com/charliermarsh/ruff-pre-commit
-    rev: v0.0.264
-=======
   - repo: https://github.com/astral-sh/ruff-pre-commit
     rev: v0.0.270
->>>>>>> 73fa9609
     hooks:
       - id: ruff